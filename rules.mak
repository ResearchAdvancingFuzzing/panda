--- conflicted
+++ resolved
@@ -20,12 +20,9 @@
 %.mak:
 clean-target:
 
-<<<<<<< HEAD
 # Flags for C++ compilation
 QEMU_CXXFLAGS = -std=c++1y -fPIC -fpermissive -Wno-sign-compare -D__STDC_LIMIT_MACROS $(filter-out -Wstrict-prototypes -Wmissing-prototypes -Wnested-externs -Wold-style-declaration -Wold-style-definition -Wredundant-decls, $(QEMU_CFLAGS))
 
-=======
->>>>>>> 54affb3a
 # Flags for dependency generation
 QEMU_DGFLAGS += -MMD -MP -MT $@ -MF $(@D)/$(*F).d
 
