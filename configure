--- conflicted
+++ resolved
@@ -752,11 +752,8 @@
   # won't work when we're compiling with gcc as a C compiler.
   QEMU_CFLAGS="-DOS_OBJECT_USE_OBJC=0 $QEMU_CFLAGS"
   HOST_VARIANT_DIR="darwin"
-<<<<<<< HEAD
   LIBS="-lprotobuf-c -lprotobuf $LIBS"
-=======
   supported_os="yes"
->>>>>>> 54affb3a
 ;;
 SunOS)
   solaris="yes"
@@ -796,11 +793,8 @@
   vhost_scsi="yes"
   vhost_vsock="yes"
   QEMU_INCLUDES="-I\$(SRC_PATH)/linux-headers -I$(pwd)/linux-headers $QEMU_INCLUDES"
-<<<<<<< HEAD
   LIBS="-ldl  -lprotobuf-c -lprotobuf  $LIBS"
-=======
   supported_os="yes"
->>>>>>> 54affb3a
 ;;
 esac
 
@@ -1818,15 +1812,11 @@
 fi
 
 if test -z "${target_list+xxx}" ; then
-<<<<<<< HEAD
-    target_list="i386-softmmu x86_64-softmmu arm-softmmu ppc-softmmu"
-=======
     for target in $default_target_list; do
         supported_target $target 2>/dev/null && \
             target_list="$target_list $target"
     done
     target_list="${target_list# }"
->>>>>>> 54affb3a
 else
     target_list=$(echo "$target_list" | sed -e 's/,/ /g')
     for target in $target_list; do
@@ -5493,11 +5483,8 @@
     echo "TCG interpreter   $tcg_interpreter"
 fi
 echo "RDMA support      $rdma"
-<<<<<<< HEAD
 echo "LLVM support      $llvm"
 echo "TCG interpreter   $tcg_interpreter"
-=======
->>>>>>> 54affb3a
 echo "fdt support       $fdt"
 echo "preadv support    $preadv"
 echo "fdatasync         $fdatasync"
