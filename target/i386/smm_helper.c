/*
 *  x86 SMM helpers
 *
 *  Copyright (c) 2003 Fabrice Bellard
 *
 * This library is free software; you can redistribute it and/or
 * modify it under the terms of the GNU Lesser General Public
 * License as published by the Free Software Foundation; either
 * version 2 of the License, or (at your option) any later version.
 *
 * This library is distributed in the hope that it will be useful,
 * but WITHOUT ANY WARRANTY; without even the implied warranty of
 * MERCHANTABILITY or FITNESS FOR A PARTICULAR PURPOSE.  See the GNU
 * Lesser General Public License for more details.
 *
 * You should have received a copy of the GNU Lesser General Public
 * License along with this library; if not, see <http://www.gnu.org/licenses/>.
 */

#include "qemu/osdep.h"
#include "qemu/main-loop.h"
#include "cpu.h"
#include "exec/helper-proto.h"
#include "exec/log.h"
#include "panda/rr/rr_log.h"

/* SMM support */

#if defined(CONFIG_USER_ONLY)

void do_smm_enter(X86CPU *cpu)
{
}

void helper_rsm(CPUX86State *env)
{
}

#else

#ifdef TARGET_X86_64
#define SMM_REVISION_ID 0x00020064
#else
#define SMM_REVISION_ID 0x00020000
#endif

void do_smm_enter(X86CPU *cpu)
{
    CPUX86State *env = &cpu->env;
    CPUState *cs = CPU(cpu);
    target_ulong sm_state;
    SegmentCache *dt;
    int i, offset;

    qemu_log_mask(CPU_LOG_INT, "SMM: enter\n");
    log_cpu_state_mask(CPU_LOG_INT, CPU(cpu), CPU_DUMP_CCOP);

    env->hflags |= HF_SMM_MASK;
    if (env->hflags2 & HF2_NMI_MASK) {
        env->hflags2 |= HF2_SMM_INSIDE_NMI_MASK;
    } else {
        env->hflags2 |= HF2_NMI_MASK;
    }
<<<<<<< HEAD

    cpu_smm_update(cpu);
=======
>>>>>>> 54affb3a

    sm_state = env->smbase + 0x8000;

#ifdef TARGET_X86_64
    for (i = 0; i < 6; i++) {
        dt = &env->segs[i];
        offset = 0x7e00 + i * 16;
        x86_stw_phys(cs, sm_state + offset, dt->selector);
        x86_stw_phys(cs, sm_state + offset + 2, (dt->flags >> 8) & 0xf0ff);
        x86_stl_phys(cs, sm_state + offset + 4, dt->limit);
        x86_stq_phys(cs, sm_state + offset + 8, dt->base);
    }

    x86_stq_phys(cs, sm_state + 0x7e68, env->gdt.base);
    x86_stl_phys(cs, sm_state + 0x7e64, env->gdt.limit);

    x86_stw_phys(cs, sm_state + 0x7e70, env->ldt.selector);
    x86_stq_phys(cs, sm_state + 0x7e78, env->ldt.base);
    x86_stl_phys(cs, sm_state + 0x7e74, env->ldt.limit);
    x86_stw_phys(cs, sm_state + 0x7e72, (env->ldt.flags >> 8) & 0xf0ff);

    x86_stq_phys(cs, sm_state + 0x7e88, env->idt.base);
    x86_stl_phys(cs, sm_state + 0x7e84, env->idt.limit);

    x86_stw_phys(cs, sm_state + 0x7e90, env->tr.selector);
    x86_stq_phys(cs, sm_state + 0x7e98, env->tr.base);
    x86_stl_phys(cs, sm_state + 0x7e94, env->tr.limit);
    x86_stw_phys(cs, sm_state + 0x7e92, (env->tr.flags >> 8) & 0xf0ff);

    /* ??? Vol 1, 16.5.6 Intel MPX and SMM says that IA32_BNDCFGS
       is saved at offset 7ED0.  Vol 3, 34.4.1.1, Table 32-2, has
       7EA0-7ED7 as "reserved".  What's this, and what's really
       supposed to happen?  */
    x86_stq_phys(cs, sm_state + 0x7ed0, env->efer);

    x86_stq_phys(cs, sm_state + 0x7ff8, env->regs[R_EAX]);
    x86_stq_phys(cs, sm_state + 0x7ff0, env->regs[R_ECX]);
    x86_stq_phys(cs, sm_state + 0x7fe8, env->regs[R_EDX]);
    x86_stq_phys(cs, sm_state + 0x7fe0, env->regs[R_EBX]);
    x86_stq_phys(cs, sm_state + 0x7fd8, env->regs[R_ESP]);
    x86_stq_phys(cs, sm_state + 0x7fd0, env->regs[R_EBP]);
    x86_stq_phys(cs, sm_state + 0x7fc8, env->regs[R_ESI]);
    x86_stq_phys(cs, sm_state + 0x7fc0, env->regs[R_EDI]);
    for (i = 8; i < 16; i++) {
        x86_stq_phys(cs, sm_state + 0x7ff8 - i * 8, env->regs[i]);
    }
    x86_stq_phys(cs, sm_state + 0x7f78, env->eip);
    x86_stl_phys(cs, sm_state + 0x7f70, cpu_compute_eflags(env));
    x86_stl_phys(cs, sm_state + 0x7f68, env->dr[6]);
    x86_stl_phys(cs, sm_state + 0x7f60, env->dr[7]);

    x86_stl_phys(cs, sm_state + 0x7f48, env->cr[4]);
    x86_stq_phys(cs, sm_state + 0x7f50, env->cr[3]);
    x86_stl_phys(cs, sm_state + 0x7f58, env->cr[0]);

    x86_stl_phys(cs, sm_state + 0x7efc, SMM_REVISION_ID);
    x86_stl_phys(cs, sm_state + 0x7f00, env->smbase);
#else
    x86_stl_phys(cs, sm_state + 0x7ffc, env->cr[0]);
    x86_stl_phys(cs, sm_state + 0x7ff8, env->cr[3]);
    x86_stl_phys(cs, sm_state + 0x7ff4, cpu_compute_eflags(env));
    x86_stl_phys(cs, sm_state + 0x7ff0, env->eip);
    x86_stl_phys(cs, sm_state + 0x7fec, env->regs[R_EDI]);
    x86_stl_phys(cs, sm_state + 0x7fe8, env->regs[R_ESI]);
    x86_stl_phys(cs, sm_state + 0x7fe4, env->regs[R_EBP]);
    x86_stl_phys(cs, sm_state + 0x7fe0, env->regs[R_ESP]);
    x86_stl_phys(cs, sm_state + 0x7fdc, env->regs[R_EBX]);
    x86_stl_phys(cs, sm_state + 0x7fd8, env->regs[R_EDX]);
    x86_stl_phys(cs, sm_state + 0x7fd4, env->regs[R_ECX]);
    x86_stl_phys(cs, sm_state + 0x7fd0, env->regs[R_EAX]);
    x86_stl_phys(cs, sm_state + 0x7fcc, env->dr[6]);
    x86_stl_phys(cs, sm_state + 0x7fc8, env->dr[7]);

    x86_stl_phys(cs, sm_state + 0x7fc4, env->tr.selector);
    x86_stl_phys(cs, sm_state + 0x7f64, env->tr.base);
    x86_stl_phys(cs, sm_state + 0x7f60, env->tr.limit);
    x86_stl_phys(cs, sm_state + 0x7f5c, (env->tr.flags >> 8) & 0xf0ff);

    x86_stl_phys(cs, sm_state + 0x7fc0, env->ldt.selector);
    x86_stl_phys(cs, sm_state + 0x7f80, env->ldt.base);
    x86_stl_phys(cs, sm_state + 0x7f7c, env->ldt.limit);
    x86_stl_phys(cs, sm_state + 0x7f78, (env->ldt.flags >> 8) & 0xf0ff);

    x86_stl_phys(cs, sm_state + 0x7f74, env->gdt.base);
    x86_stl_phys(cs, sm_state + 0x7f70, env->gdt.limit);

    x86_stl_phys(cs, sm_state + 0x7f58, env->idt.base);
    x86_stl_phys(cs, sm_state + 0x7f54, env->idt.limit);

    for (i = 0; i < 6; i++) {
        dt = &env->segs[i];
        if (i < 3) {
            offset = 0x7f84 + i * 12;
        } else {
            offset = 0x7f2c + (i - 3) * 12;
        }
        x86_stl_phys(cs, sm_state + 0x7fa8 + i * 4, dt->selector);
        x86_stl_phys(cs, sm_state + offset + 8, dt->base);
        x86_stl_phys(cs, sm_state + offset + 4, dt->limit);
        x86_stl_phys(cs, sm_state + offset, (dt->flags >> 8) & 0xf0ff);
    }
    x86_stl_phys(cs, sm_state + 0x7f14, env->cr[4]);

    x86_stl_phys(cs, sm_state + 0x7efc, SMM_REVISION_ID);
    x86_stl_phys(cs, sm_state + 0x7ef8, env->smbase);
#endif
    /* init SMM cpu state */

#ifdef TARGET_X86_64
    cpu_load_efer(env, 0);
#endif
    cpu_load_eflags(env, 0, ~(CC_O | CC_S | CC_Z | CC_A | CC_P | CC_C |
                              DF_MASK));
    env->eip = 0x00008000;
    cpu_x86_update_cr0(env,
                       env->cr[0] & ~(CR0_PE_MASK | CR0_EM_MASK | CR0_TS_MASK |
                                      CR0_PG_MASK));
    cpu_x86_update_cr4(env, 0);
    env->dr[7] = 0x00000400;

    cpu_x86_load_seg_cache(env, R_CS, (env->smbase >> 4) & 0xffff, env->smbase,
                           0xffffffff,
                           DESC_P_MASK | DESC_S_MASK | DESC_W_MASK |
                           DESC_G_MASK | DESC_A_MASK);
    cpu_x86_load_seg_cache(env, R_DS, 0, 0, 0xffffffff,
                           DESC_P_MASK | DESC_S_MASK | DESC_W_MASK |
                           DESC_G_MASK | DESC_A_MASK);
    cpu_x86_load_seg_cache(env, R_ES, 0, 0, 0xffffffff,
                           DESC_P_MASK | DESC_S_MASK | DESC_W_MASK |
                           DESC_G_MASK | DESC_A_MASK);
    cpu_x86_load_seg_cache(env, R_SS, 0, 0, 0xffffffff,
                           DESC_P_MASK | DESC_S_MASK | DESC_W_MASK |
                           DESC_G_MASK | DESC_A_MASK);
    cpu_x86_load_seg_cache(env, R_FS, 0, 0, 0xffffffff,
                           DESC_P_MASK | DESC_S_MASK | DESC_W_MASK |
                           DESC_G_MASK | DESC_A_MASK);
    cpu_x86_load_seg_cache(env, R_GS, 0, 0, 0xffffffff,
                           DESC_P_MASK | DESC_S_MASK | DESC_W_MASK |
                           DESC_G_MASK | DESC_A_MASK);
}

void helper_rsm(CPUX86State *env)
{
    X86CPU *cpu = x86_env_get_cpu(env);
    CPUState *cs = CPU(cpu);
    target_ulong sm_state;
    int i, offset;
    uint32_t val;

    sm_state = env->smbase + 0x8000;
#ifdef TARGET_X86_64
    cpu_load_efer(env, x86_ldq_phys(cs, sm_state + 0x7ed0));

    env->gdt.base = x86_ldq_phys(cs, sm_state + 0x7e68);
    env->gdt.limit = x86_ldl_phys(cs, sm_state + 0x7e64);

    env->ldt.selector = x86_lduw_phys(cs, sm_state + 0x7e70);
    env->ldt.base = x86_ldq_phys(cs, sm_state + 0x7e78);
    env->ldt.limit = x86_ldl_phys(cs, sm_state + 0x7e74);
    env->ldt.flags = (x86_lduw_phys(cs, sm_state + 0x7e72) & 0xf0ff) << 8;

    env->idt.base = x86_ldq_phys(cs, sm_state + 0x7e88);
    env->idt.limit = x86_ldl_phys(cs, sm_state + 0x7e84);

    env->tr.selector = x86_lduw_phys(cs, sm_state + 0x7e90);
    env->tr.base = x86_ldq_phys(cs, sm_state + 0x7e98);
    env->tr.limit = x86_ldl_phys(cs, sm_state + 0x7e94);
    env->tr.flags = (x86_lduw_phys(cs, sm_state + 0x7e92) & 0xf0ff) << 8;

    env->regs[R_EAX] = x86_ldq_phys(cs, sm_state + 0x7ff8);
    env->regs[R_ECX] = x86_ldq_phys(cs, sm_state + 0x7ff0);
    env->regs[R_EDX] = x86_ldq_phys(cs, sm_state + 0x7fe8);
    env->regs[R_EBX] = x86_ldq_phys(cs, sm_state + 0x7fe0);
    env->regs[R_ESP] = x86_ldq_phys(cs, sm_state + 0x7fd8);
    env->regs[R_EBP] = x86_ldq_phys(cs, sm_state + 0x7fd0);
    env->regs[R_ESI] = x86_ldq_phys(cs, sm_state + 0x7fc8);
    env->regs[R_EDI] = x86_ldq_phys(cs, sm_state + 0x7fc0);
    for (i = 8; i < 16; i++) {
        env->regs[i] = x86_ldq_phys(cs, sm_state + 0x7ff8 - i * 8);
    }
    env->eip = x86_ldq_phys(cs, sm_state + 0x7f78);
    cpu_load_eflags(env, x86_ldl_phys(cs, sm_state + 0x7f70),
                    ~(CC_O | CC_S | CC_Z | CC_A | CC_P | CC_C | DF_MASK));
    env->dr[6] = x86_ldl_phys(cs, sm_state + 0x7f68);
    env->dr[7] = x86_ldl_phys(cs, sm_state + 0x7f60);

    cpu_x86_update_cr4(env, x86_ldl_phys(cs, sm_state + 0x7f48));
    cpu_x86_update_cr3(env, x86_ldq_phys(cs, sm_state + 0x7f50));
    cpu_x86_update_cr0(env, x86_ldl_phys(cs, sm_state + 0x7f58));

    for (i = 0; i < 6; i++) {
        offset = 0x7e00 + i * 16;
        cpu_x86_load_seg_cache(env, i,
                               x86_lduw_phys(cs, sm_state + offset),
                               x86_ldq_phys(cs, sm_state + offset + 8),
                               x86_ldl_phys(cs, sm_state + offset + 4),
                               (x86_lduw_phys(cs, sm_state + offset + 2) &
                                0xf0ff) << 8);
    }

    val = x86_ldl_phys(cs, sm_state + 0x7efc); /* revision ID */
    if (val & 0x20000) {
        env->smbase = x86_ldl_phys(cs, sm_state + 0x7f00);
    }
#else
    cpu_x86_update_cr0(env, x86_ldl_phys(cs, sm_state + 0x7ffc));
    cpu_x86_update_cr3(env, x86_ldl_phys(cs, sm_state + 0x7ff8));
    cpu_load_eflags(env, x86_ldl_phys(cs, sm_state + 0x7ff4),
                    ~(CC_O | CC_S | CC_Z | CC_A | CC_P | CC_C | DF_MASK));
    env->eip = x86_ldl_phys(cs, sm_state + 0x7ff0);
    env->regs[R_EDI] = x86_ldl_phys(cs, sm_state + 0x7fec);
    env->regs[R_ESI] = x86_ldl_phys(cs, sm_state + 0x7fe8);
    env->regs[R_EBP] = x86_ldl_phys(cs, sm_state + 0x7fe4);
    env->regs[R_ESP] = x86_ldl_phys(cs, sm_state + 0x7fe0);
    env->regs[R_EBX] = x86_ldl_phys(cs, sm_state + 0x7fdc);
    env->regs[R_EDX] = x86_ldl_phys(cs, sm_state + 0x7fd8);
    env->regs[R_ECX] = x86_ldl_phys(cs, sm_state + 0x7fd4);
    env->regs[R_EAX] = x86_ldl_phys(cs, sm_state + 0x7fd0);
    env->dr[6] = x86_ldl_phys(cs, sm_state + 0x7fcc);
    env->dr[7] = x86_ldl_phys(cs, sm_state + 0x7fc8);

    env->tr.selector = x86_ldl_phys(cs, sm_state + 0x7fc4) & 0xffff;
    env->tr.base = x86_ldl_phys(cs, sm_state + 0x7f64);
    env->tr.limit = x86_ldl_phys(cs, sm_state + 0x7f60);
    env->tr.flags = (x86_ldl_phys(cs, sm_state + 0x7f5c) & 0xf0ff) << 8;

    env->ldt.selector = x86_ldl_phys(cs, sm_state + 0x7fc0) & 0xffff;
    env->ldt.base = x86_ldl_phys(cs, sm_state + 0x7f80);
    env->ldt.limit = x86_ldl_phys(cs, sm_state + 0x7f7c);
    env->ldt.flags = (x86_ldl_phys(cs, sm_state + 0x7f78) & 0xf0ff) << 8;

    env->gdt.base = x86_ldl_phys(cs, sm_state + 0x7f74);
    env->gdt.limit = x86_ldl_phys(cs, sm_state + 0x7f70);

    env->idt.base = x86_ldl_phys(cs, sm_state + 0x7f58);
    env->idt.limit = x86_ldl_phys(cs, sm_state + 0x7f54);

    for (i = 0; i < 6; i++) {
        if (i < 3) {
            offset = 0x7f84 + i * 12;
        } else {
            offset = 0x7f2c + (i - 3) * 12;
        }
        cpu_x86_load_seg_cache(env, i,
                               x86_ldl_phys(cs,
                                        sm_state + 0x7fa8 + i * 4) & 0xffff,
                               x86_ldl_phys(cs, sm_state + offset + 8),
                               x86_ldl_phys(cs, sm_state + offset + 4),
                               (x86_ldl_phys(cs,
                                         sm_state + offset) & 0xf0ff) << 8);
    }
    cpu_x86_update_cr4(env, x86_ldl_phys(cs, sm_state + 0x7f14));

    val = x86_ldl_phys(cs, sm_state + 0x7efc); /* revision ID */
    if (val & 0x20000) {
        env->smbase = x86_ldl_phys(cs, sm_state + 0x7ef8);
    }
#endif
    if ((env->hflags2 & HF2_SMM_INSIDE_NMI_MASK) == 0) {
        env->hflags2 &= ~HF2_NMI_MASK;
    }
    env->hflags2 &= ~HF2_SMM_INSIDE_NMI_MASK;
    env->hflags &= ~HF_SMM_MASK;
<<<<<<< HEAD

    cpu_smm_update(cpu);
=======
>>>>>>> 54affb3a

    qemu_log_mask(CPU_LOG_INT, "SMM: after RSM\n");
    log_cpu_state_mask(CPU_LOG_INT, CPU(cpu), CPU_DUMP_CCOP);
}

#endif /* !CONFIG_USER_ONLY */<|MERGE_RESOLUTION|>--- conflicted
+++ resolved
@@ -61,11 +61,6 @@
     } else {
         env->hflags2 |= HF2_NMI_MASK;
     }
-<<<<<<< HEAD
-
-    cpu_smm_update(cpu);
-=======
->>>>>>> 54affb3a
 
     sm_state = env->smbase + 0x8000;
 
@@ -329,11 +324,6 @@
     }
     env->hflags2 &= ~HF2_SMM_INSIDE_NMI_MASK;
     env->hflags &= ~HF_SMM_MASK;
-<<<<<<< HEAD
-
-    cpu_smm_update(cpu);
-=======
->>>>>>> 54affb3a
 
     qemu_log_mask(CPU_LOG_INT, "SMM: after RSM\n");
     log_cpu_state_mask(CPU_LOG_INT, CPU(cpu), CPU_DUMP_CCOP);
