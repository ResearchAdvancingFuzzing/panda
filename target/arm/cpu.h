/*
 * ARM virtual CPU header
 *
 *  Copyright (c) 2003 Fabrice Bellard
 *
 * This library is free software; you can redistribute it and/or
 * modify it under the terms of the GNU Lesser General Public
 * License as published by the Free Software Foundation; either
 * version 2 of the License, or (at your option) any later version.
 *
 * This library is distributed in the hope that it will be useful,
 * but WITHOUT ANY WARRANTY; without even the implied warranty of
 * MERCHANTABILITY or FITNESS FOR A PARTICULAR PURPOSE.  See the GNU
 * Lesser General Public License for more details.
 *
 * You should have received a copy of the GNU Lesser General Public
 * License along with this library; if not, see <http://www.gnu.org/licenses/>.
 */

#ifndef ARM_CPU_H
#define ARM_CPU_H

#include "kvm-consts.h"
#include "hw/registerfields.h"

#if defined(TARGET_AARCH64)
  /* AArch64 definitions */
#  define TARGET_LONG_BITS 64
#else
#  define TARGET_LONG_BITS 32
#endif

/* ARM processors have a weak memory model */
#define TCG_GUEST_DEFAULT_MO      (0)

#define CPUArchState struct CPUARMState

#include "qemu-common.h"
#include "cpu-qom.h"
#include "exec/cpu-defs.h"

#include "fpu/softfloat.h"

#define EXCP_UDEF            1   /* undefined instruction */
#define EXCP_SWI             2   /* software interrupt */
#define EXCP_PREFETCH_ABORT  3
#define EXCP_DATA_ABORT      4
#define EXCP_IRQ             5
#define EXCP_FIQ             6
#define EXCP_BKPT            7
#define EXCP_EXCEPTION_EXIT  8   /* Return from v7M exception.  */
#define EXCP_KERNEL_TRAP     9   /* Jumped to kernel code page.  */
#define EXCP_HVC            11   /* HyperVisor Call */
#define EXCP_HYP_TRAP       12
#define EXCP_SMC            13   /* Secure Monitor Call */
#define EXCP_VIRQ           14
#define EXCP_VFIQ           15
#define EXCP_SEMIHOST       16   /* semihosting call */
#define EXCP_NOCP           17   /* v7M NOCP UsageFault */
#define EXCP_INVSTATE       18   /* v7M INVSTATE UsageFault */
/* NB: add new EXCP_ defines to the array in arm_log_exception() too */

#define ARMV7M_EXCP_RESET   1
#define ARMV7M_EXCP_NMI     2
#define ARMV7M_EXCP_HARD    3
#define ARMV7M_EXCP_MEM     4
#define ARMV7M_EXCP_BUS     5
#define ARMV7M_EXCP_USAGE   6
#define ARMV7M_EXCP_SVC     11
#define ARMV7M_EXCP_DEBUG   12
#define ARMV7M_EXCP_PENDSV  14
#define ARMV7M_EXCP_SYSTICK 15

/* ARM-specific interrupt pending bits.  */
#define CPU_INTERRUPT_FIQ   CPU_INTERRUPT_TGT_EXT_1
#define CPU_INTERRUPT_VIRQ  CPU_INTERRUPT_TGT_EXT_2
#define CPU_INTERRUPT_VFIQ  CPU_INTERRUPT_TGT_EXT_3

/* The usual mapping for an AArch64 system register to its AArch32
 * counterpart is for the 32 bit world to have access to the lower
 * half only (with writes leaving the upper half untouched). It's
 * therefore useful to be able to pass TCG the offset of the least
 * significant half of a uint64_t struct member.
 */
#ifdef HOST_WORDS_BIGENDIAN
#define offsetoflow32(S, M) (offsetof(S, M) + sizeof(uint32_t))
#define offsetofhigh32(S, M) offsetof(S, M)
#else
#define offsetoflow32(S, M) offsetof(S, M)
#define offsetofhigh32(S, M) (offsetof(S, M) + sizeof(uint32_t))
#endif

/* Meanings of the ARMCPU object's four inbound GPIO lines */
#define ARM_CPU_IRQ 0
#define ARM_CPU_FIQ 1
#define ARM_CPU_VIRQ 2
#define ARM_CPU_VFIQ 3

#define NB_MMU_MODES 7
/* ARM-specific extra insn start words:
 * 1: Conditional execution bits
 * 2: Partial exception syndrome for data aborts
 */
#define TARGET_INSN_START_EXTRA_WORDS 2

/* The 2nd extra word holding syndrome info for data aborts does not use
 * the upper 6 bits nor the lower 14 bits. We mask and shift it down to
 * help the sleb128 encoder do a better job.
 * When restoring the CPU state, we shift it back up.
 */
#define ARM_INSN_START_WORD2_MASK ((1 << 26) - 1)
#define ARM_INSN_START_WORD2_SHIFT 14

/* We currently assume float and double are IEEE single and double
   precision respectively.
   Doing runtime conversions is tricky because VFP registers may contain
   integer values (eg. as the result of a FTOSI instruction).
   s<2n> maps to the least significant half of d<n>
   s<2n+1> maps to the most significant half of d<n>
 */

/* CPU state for each instance of a generic timer (in cp15 c14) */
typedef struct ARMGenericTimer {
    uint64_t cval; /* Timer CompareValue register */
    uint64_t ctl; /* Timer Control register */
} ARMGenericTimer;

#define GTIMER_PHYS 0
#define GTIMER_VIRT 1
#define GTIMER_HYP  2
#define GTIMER_SEC  3
#define NUM_GTIMERS 4

typedef struct {
    uint64_t raw_tcr;
    uint32_t mask;
    uint32_t base_mask;
} TCR;

typedef struct CPUARMState {
    /* Regs for current mode.  */
    uint32_t regs[16];

    /* 32/64 switch only happens when taking and returning from
     * exceptions so the overlap semantics are taken care of then
     * instead of having a complicated union.
     */
    /* Regs for A64 mode.  */
    uint64_t xregs[32];
    uint64_t pc;
    /* PSTATE isn't an architectural register for ARMv8. However, it is
     * convenient for us to assemble the underlying state into a 32 bit format
     * identical to the architectural format used for the SPSR. (This is also
     * what the Linux kernel's 'pstate' field in signal handlers and KVM's
     * 'pstate' register are.) Of the PSTATE bits:
     *  NZCV are kept in the split out env->CF/VF/NF/ZF, (which have the same
     *    semantics as for AArch32, as described in the comments on each field)
     *  nRW (also known as M[4]) is kept, inverted, in env->aarch64
     *  DAIF (exception masks) are kept in env->daif
     *  all other bits are stored in their correct places in env->pstate
     */
    uint32_t pstate;
    uint32_t aarch64; /* 1 if CPU is in aarch64 state; inverse of PSTATE.nRW */

    /* Frequently accessed CPSR bits are stored separately for efficiency.
       This contains all the other bits.  Use cpsr_{read,write} to access
       the whole CPSR.  */
    uint32_t uncached_cpsr;
    uint32_t spsr;

    /* Banked registers.  */
    uint64_t banked_spsr[8];
    uint32_t banked_r13[8];
    uint32_t banked_r14[8];

    /* These hold r8-r12.  */
    uint32_t usr_regs[5];
    uint32_t fiq_regs[5];

    /* cpsr flag cache for faster execution */
    uint32_t CF; /* 0 or 1 */
    uint32_t VF; /* V is the bit 31. All other bits are undefined */
    uint32_t NF; /* N is bit 31. All other bits are undefined.  */
    uint32_t ZF; /* Z set if zero.  */
    uint32_t QF; /* 0 or 1 */
    uint32_t GE; /* cpsr[19:16] */
    uint32_t thumb; /* cpsr[5]. 0 = arm mode, 1 = thumb mode. */
    uint32_t condexec_bits; /* IT bits.  cpsr[15:10,26:25].  */
    uint64_t daif; /* exception masks, in the bits they are in PSTATE */

    uint64_t elr_el[4]; /* AArch64 exception link regs  */
    uint64_t sp_el[4]; /* AArch64 banked stack pointers */

    /* System control coprocessor (cp15) */
    struct {
        uint32_t c0_cpuid;
        union { /* Cache size selection */
            struct {
                uint64_t _unused_csselr0;
                uint64_t csselr_ns;
                uint64_t _unused_csselr1;
                uint64_t csselr_s;
            };
            uint64_t csselr_el[4];
        };
        union { /* System control register. */
            struct {
                uint64_t _unused_sctlr;
                uint64_t sctlr_ns;
                uint64_t hsctlr;
                uint64_t sctlr_s;
            };
            uint64_t sctlr_el[4];
        };
        uint64_t cpacr_el1; /* Architectural feature access control register */
        uint64_t cptr_el[4];  /* ARMv8 feature trap registers */
        uint32_t c1_xscaleauxcr; /* XScale auxiliary control register.  */
        uint64_t sder; /* Secure debug enable register. */
        uint32_t nsacr; /* Non-secure access control register. */
        union { /* MMU translation table base 0. */
            struct {
                uint64_t _unused_ttbr0_0;
                uint64_t ttbr0_ns;
                uint64_t _unused_ttbr0_1;
                uint64_t ttbr0_s;
            };
            uint64_t ttbr0_el[4];
        };
        union { /* MMU translation table base 1. */
            struct {
                uint64_t _unused_ttbr1_0;
                uint64_t ttbr1_ns;
                uint64_t _unused_ttbr1_1;
                uint64_t ttbr1_s;
            };
            uint64_t ttbr1_el[4];
        };
        uint64_t vttbr_el2; /* Virtualization Translation Table Base.  */
        /* MMU translation table base control. */
        TCR tcr_el[4];
        TCR vtcr_el2; /* Virtualization Translation Control.  */
        uint32_t c2_data; /* MPU data cacheable bits.  */
        uint32_t c2_insn; /* MPU instruction cacheable bits.  */
        union { /* MMU domain access control register
                 * MPU write buffer control.
                 */
            struct {
                uint64_t dacr_ns;
                uint64_t dacr_s;
            };
            struct {
                uint64_t dacr32_el2;
            };
        };
        uint32_t pmsav5_data_ap; /* PMSAv5 MPU data access permissions */
        uint32_t pmsav5_insn_ap; /* PMSAv5 MPU insn access permissions */
        uint64_t hcr_el2; /* Hypervisor configuration register */
        uint64_t scr_el3; /* Secure configuration register.  */
        union { /* Fault status registers.  */
            struct {
                uint64_t ifsr_ns;
                uint64_t ifsr_s;
            };
            struct {
                uint64_t ifsr32_el2;
            };
        };
        union {
            struct {
                uint64_t _unused_dfsr;
                uint64_t dfsr_ns;
                uint64_t hsr;
                uint64_t dfsr_s;
            };
            uint64_t esr_el[4];
        };
        uint32_t c6_region[8]; /* MPU base/size registers.  */
        union { /* Fault address registers. */
            struct {
                uint64_t _unused_far0;
#ifdef HOST_WORDS_BIGENDIAN
                uint32_t ifar_ns;
                uint32_t dfar_ns;
                uint32_t ifar_s;
                uint32_t dfar_s;
#else
                uint32_t dfar_ns;
                uint32_t ifar_ns;
                uint32_t dfar_s;
                uint32_t ifar_s;
#endif
                uint64_t _unused_far3;
            };
            uint64_t far_el[4];
        };
        uint64_t hpfar_el2;
        uint64_t hstr_el2;
        union { /* Translation result. */
            struct {
                uint64_t _unused_par_0;
                uint64_t par_ns;
                uint64_t _unused_par_1;
                uint64_t par_s;
            };
            uint64_t par_el[4];
        };

        uint32_t c9_insn; /* Cache lockdown registers.  */
        uint32_t c9_data;
        uint64_t c9_pmcr; /* performance monitor control register */
        uint64_t c9_pmcnten; /* perf monitor counter enables */
        uint32_t c9_pmovsr; /* perf monitor overflow status */
        uint32_t c9_pmuserenr; /* perf monitor user enable */
        uint64_t c9_pmselr; /* perf monitor counter selection register */
        uint64_t c9_pminten; /* perf monitor interrupt enables */
        union { /* Memory attribute redirection */
            struct {
#ifdef HOST_WORDS_BIGENDIAN
                uint64_t _unused_mair_0;
                uint32_t mair1_ns;
                uint32_t mair0_ns;
                uint64_t _unused_mair_1;
                uint32_t mair1_s;
                uint32_t mair0_s;
#else
                uint64_t _unused_mair_0;
                uint32_t mair0_ns;
                uint32_t mair1_ns;
                uint64_t _unused_mair_1;
                uint32_t mair0_s;
                uint32_t mair1_s;
#endif
            };
            uint64_t mair_el[4];
        };
        union { /* vector base address register */
            struct {
                uint64_t _unused_vbar;
                uint64_t vbar_ns;
                uint64_t hvbar;
                uint64_t vbar_s;
            };
            uint64_t vbar_el[4];
        };
        uint32_t mvbar; /* (monitor) vector base address register */
        struct { /* FCSE PID. */
            uint32_t fcseidr_ns;
            uint32_t fcseidr_s;
        };
        union { /* Context ID. */
            struct {
                uint64_t _unused_contextidr_0;
                uint64_t contextidr_ns;
                uint64_t _unused_contextidr_1;
                uint64_t contextidr_s;
            };
            uint64_t contextidr_el[4];
        };
        union { /* User RW Thread register. */
            struct {
                uint64_t tpidrurw_ns;
                uint64_t tpidrprw_ns;
                uint64_t htpidr;
                uint64_t _tpidr_el3;
            };
            uint64_t tpidr_el[4];
        };
        /* The secure banks of these registers don't map anywhere */
        uint64_t tpidrurw_s;
        uint64_t tpidrprw_s;
        uint64_t tpidruro_s;

        union { /* User RO Thread register. */
            uint64_t tpidruro_ns;
            uint64_t tpidrro_el[1];
        };
        uint64_t c14_cntfrq; /* Counter Frequency register */
        uint64_t c14_cntkctl; /* Timer Control register */
        uint32_t cnthctl_el2; /* Counter/Timer Hyp Control register */
        uint64_t cntvoff_el2; /* Counter Virtual Offset register */
        ARMGenericTimer c14_timer[NUM_GTIMERS];
        uint32_t c15_cpar; /* XScale Coprocessor Access Register */
        uint32_t c15_ticonfig; /* TI925T configuration byte.  */
        uint32_t c15_i_max; /* Maximum D-cache dirty line index.  */
        uint32_t c15_i_min; /* Minimum D-cache dirty line index.  */
        uint32_t c15_threadid; /* TI debugger thread-ID.  */
        uint32_t c15_config_base_address; /* SCU base address.  */
        uint32_t c15_diagnostic; /* diagnostic register */
        uint32_t c15_power_diagnostic;
        uint32_t c15_power_control; /* power control */
        uint64_t dbgbvr[16]; /* breakpoint value registers */
        uint64_t dbgbcr[16]; /* breakpoint control registers */
        uint64_t dbgwvr[16]; /* watchpoint value registers */
        uint64_t dbgwcr[16]; /* watchpoint control registers */
        uint64_t mdscr_el1;
        uint64_t oslsr_el1; /* OS Lock Status */
        uint64_t mdcr_el2;
        uint64_t mdcr_el3;
        /* If the counter is enabled, this stores the last time the counter
         * was reset. Otherwise it stores the counter value
         */
        uint64_t c15_ccnt;
        uint64_t pmccfiltr_el0; /* Performance Monitor Filter Register */
        uint64_t vpidr_el2; /* Virtualization Processor ID Register */
        uint64_t vmpidr_el2; /* Virtualization Multiprocessor ID Register */
    } cp15;

    struct {
        uint32_t other_sp;
        uint32_t vecbase;
        uint32_t basepri;
        uint32_t control;
        uint32_t ccr; /* Configuration and Control */
        uint32_t cfsr; /* Configurable Fault Status */
        uint32_t hfsr; /* HardFault Status */
        uint32_t dfsr; /* Debug Fault Status Register */
        uint32_t mmfar; /* MemManage Fault Address */
        uint32_t bfar; /* BusFault Address */
        unsigned mpu_ctrl; /* MPU_CTRL (some bits kept in sctlr_el[1]) */
        int exception;
    } v7m;

    /* Information associated with an exception about to be taken:
     * code which raises an exception must set cs->exception_index and
     * the relevant parts of this structure; the cpu_do_interrupt function
     * will then set the guest-visible registers as part of the exception
     * entry process.
     */
    struct {
        uint32_t syndrome; /* AArch64 format syndrome register */
        uint32_t fsr; /* AArch32 format fault status register info */
        uint64_t vaddress; /* virtual addr associated with exception, if any */
        uint32_t target_el; /* EL the exception should be targeted for */
        /* If we implement EL2 we will also need to store information
         * about the intermediate physical address for stage 2 faults.
         */
    } exception;

    /* Thumb-2 EE state.  */
    uint32_t teecr;
    uint32_t teehbr;

    /* VFP coprocessor state.  */
    struct {
        /* VFP/Neon register state. Note that the mapping between S, D and Q
         * views of the register bank differs between AArch64 and AArch32:
         * In AArch32:
         *  Qn = regs[2n+1]:regs[2n]
         *  Dn = regs[n]
         *  Sn = regs[n/2] bits 31..0 for even n, and bits 63..32 for odd n
         * (and regs[32] to regs[63] are inaccessible)
         * In AArch64:
         *  Qn = regs[2n+1]:regs[2n]
         *  Dn = regs[2n]
         *  Sn = regs[2n] bits 31..0
         * This corresponds to the architecturally defined mapping between
         * the two execution states, and means we do not need to explicitly
         * map these registers when changing states.
         */
        float64 regs[64];

        uint32_t xregs[16];
        /* We store these fpcsr fields separately for convenience.  */
        int vec_len;
        int vec_stride;

        /* scratch space when Tn are not sufficient.  */
        uint32_t scratch[8];

        /* fp_status is the "normal" fp status. standard_fp_status retains
         * values corresponding to the ARM "Standard FPSCR Value", ie
         * default-NaN, flush-to-zero, round-to-nearest and is used by
         * any operations (generally Neon) which the architecture defines
         * as controlled by the standard FPSCR value rather than the FPSCR.
         *
         * To avoid having to transfer exception bits around, we simply
         * say that the FPSCR cumulative exception flags are the logical
         * OR of the flags in the two fp statuses. This relies on the
         * only thing which needs to read the exception flags being
         * an explicit FPSCR read.
         */
        float_status fp_status;
        float_status standard_fp_status;
    } vfp;
    uint64_t exclusive_addr;
    uint64_t exclusive_val;
    uint64_t exclusive_high;

    /* iwMMXt coprocessor state.  */
    struct {
        uint64_t regs[16];
        uint64_t val;

        uint32_t cregs[16];
    } iwmmxt;

#if defined(CONFIG_USER_ONLY)
    /* For usermode syscall translation.  */
    int eabi;
#endif

    struct CPUBreakpoint *cpu_breakpoint[16];
    struct CPUWatchpoint *cpu_watchpoint[16];

    /* Fields up to this point are cleared by a CPU reset */
    struct {} end_reset_fields;

    CPU_COMMON

    /* Fields after CPU_COMMON are preserved across CPU reset. */

    /* Internal CPU feature flags.  */
    uint64_t features;

    /* PMSAv7 MPU */
    struct {
        uint32_t *drbar;
        uint32_t *drsr;
        uint32_t *dracr;
        uint32_t rnr;
    } pmsav7;

    void *nvic;
    const struct arm_boot_info *boot_info;
    /* Store GICv3CPUState to access from this struct */
    void *gicv3state;
} CPUARMState;

/**
 * ARMELChangeHook:
 * type of a function which can be registered via arm_register_el_change_hook()
 * to get callbacks when the CPU changes its exception level or mode.
 */
typedef void ARMELChangeHook(ARMCPU *cpu, void *opaque);


/* These values map onto the return values for
 * QEMU_PSCI_0_2_FN_AFFINITY_INFO */
typedef enum ARMPSCIState {
    PSCI_ON = 0,
    PSCI_OFF = 1,
    PSCI_ON_PENDING = 2
} ARMPSCIState;

/**
 * ARMCPU:
 * @env: #CPUARMState
 *
 * An ARM CPU core.
 */
struct ARMCPU {
    /*< private >*/
    CPUState parent_obj;
    /*< public >*/

    CPUARMState env;

    /* Coprocessor information */
    GHashTable *cp_regs;
    /* For marshalling (mostly coprocessor) register state between the
     * kernel and QEMU (for KVM) and between two QEMUs (for migration),
     * we use these arrays.
     */
    /* List of register indexes managed via these arrays; (full KVM style
     * 64 bit indexes, not CPRegInfo 32 bit indexes)
     */
    uint64_t *cpreg_indexes;
    /* Values of the registers (cpreg_indexes[i]'s value is cpreg_values[i]) */
    uint64_t *cpreg_values;
    /* Length of the indexes, values, reset_values arrays */
    int32_t cpreg_array_len;
    /* These are used only for migration: incoming data arrives in
     * these fields and is sanity checked in post_load before copying
     * to the working data structures above.
     */
    uint64_t *cpreg_vmstate_indexes;
    uint64_t *cpreg_vmstate_values;
    int32_t cpreg_vmstate_array_len;

    /* Timers used by the generic (architected) timer */
    QEMUTimer *gt_timer[NUM_GTIMERS];
    /* GPIO outputs for generic timer */
    qemu_irq gt_timer_outputs[NUM_GTIMERS];
    /* GPIO output for GICv3 maintenance interrupt signal */
    qemu_irq gicv3_maintenance_interrupt;

    /* MemoryRegion to use for secure physical accesses */
    MemoryRegion *secure_memory;

    /* 'compatible' string for this CPU for Linux device trees */
    const char *dtb_compatible;

    /* PSCI version for this CPU
     * Bits[31:16] = Major Version
     * Bits[15:0] = Minor Version
     */
    uint32_t psci_version;

    /* Should CPU start in PSCI powered-off state? */
    bool start_powered_off;

    /* Current power state, access guarded by BQL */
    ARMPSCIState power_state;

    /* CPU has virtualization extension */
    bool has_el2;
    /* CPU has security extension */
    bool has_el3;
    /* CPU has PMU (Performance Monitor Unit) */
    bool has_pmu;

    /* CPU has memory protection unit */
    bool has_mpu;
    /* PMSAv7 MPU number of supported regions */
    uint32_t pmsav7_dregion;

    /* PSCI conduit used to invoke PSCI methods
     * 0 - disabled, 1 - smc, 2 - hvc
     */
    uint32_t psci_conduit;

    /* [QEMU_]KVM_ARM_TARGET_* constant for this CPU, or
     * QEMU_KVM_ARM_TARGET_NONE if the kernel doesn't support this CPU type.
     */
    uint32_t kvm_target;

    /* KVM init features for this CPU */
    uint32_t kvm_init_features[7];

    /* Uniprocessor system with MP extensions */
    bool mp_is_up;

    /* The instance init functions for implementation-specific subclasses
     * set these fields to specify the implementation-dependent values of
     * various constant registers and reset values of non-constant
     * registers.
     * Some of these might become QOM properties eventually.
     * Field names match the official register names as defined in the
     * ARMv7AR ARM Architecture Reference Manual. A reset_ prefix
     * is used for reset values of non-constant registers; no reset_
     * prefix means a constant register.
     */
    uint32_t midr;
    uint32_t revidr;
    uint32_t reset_fpsid;
    uint32_t mvfr0;
    uint32_t mvfr1;
    uint32_t mvfr2;
    uint32_t ctr;
    uint32_t reset_sctlr;
    uint32_t id_pfr0;
    uint32_t id_pfr1;
    uint32_t id_dfr0;
    uint32_t pmceid0;
    uint32_t pmceid1;
    uint32_t id_afr0;
    uint32_t id_mmfr0;
    uint32_t id_mmfr1;
    uint32_t id_mmfr2;
    uint32_t id_mmfr3;
    uint32_t id_mmfr4;
    uint32_t id_isar0;
    uint32_t id_isar1;
    uint32_t id_isar2;
    uint32_t id_isar3;
    uint32_t id_isar4;
    uint32_t id_isar5;
    uint64_t id_aa64pfr0;
    uint64_t id_aa64pfr1;
    uint64_t id_aa64dfr0;
    uint64_t id_aa64dfr1;
    uint64_t id_aa64afr0;
    uint64_t id_aa64afr1;
    uint64_t id_aa64isar0;
    uint64_t id_aa64isar1;
    uint64_t id_aa64mmfr0;
    uint64_t id_aa64mmfr1;
    uint32_t dbgdidr;
    uint32_t clidr;
    uint64_t mp_affinity; /* MP ID without feature bits */
    /* The elements of this array are the CCSIDR values for each cache,
     * in the order L1DCache, L1ICache, L2DCache, L2ICache, etc.
     */
    uint32_t ccsidr[16];
    uint64_t reset_cbar;
    uint32_t reset_auxcr;
    bool reset_hivecs;
    /* DCZ blocksize, in log_2(words), ie low 4 bits of DCZID_EL0 */
    uint32_t dcz_blocksize;
    uint64_t rvbar;

    /* Configurable aspects of GIC cpu interface (which is part of the CPU) */
    int gic_num_lrs; /* number of list registers */
    int gic_vpribits; /* number of virtual priority bits */
    int gic_vprebits; /* number of virtual preemption bits */

    /* Whether the cfgend input is high (i.e. this CPU should reset into
     * big-endian mode).  This setting isn't used directly: instead it modifies
     * the reset_sctlr value to have SCTLR_B or SCTLR_EE set, depending on the
     * architecture version.
     */
    bool cfgend;

    ARMELChangeHook *el_change_hook;
    void *el_change_hook_opaque;

    int32_t node_id; /* NUMA node this CPU belongs to */

    /* Used to synchronize KVM and QEMU in-kernel device levels */
    uint8_t device_irq_level;
};

static inline ARMCPU *arm_env_get_cpu(CPUARMState *env)
{
    return container_of(env, ARMCPU, env);
}

uint64_t arm_cpu_mp_affinity(int idx, uint8_t clustersz);

#define ENV_GET_CPU(e) CPU(arm_env_get_cpu(e))

#define ENV_OFFSET offsetof(ARMCPU, env)

#ifndef CONFIG_USER_ONLY
extern const struct VMStateDescription vmstate_arm_cpu;
#endif

void arm_cpu_do_interrupt(CPUState *cpu);
void arm_v7m_cpu_do_interrupt(CPUState *cpu);
bool arm_cpu_exec_interrupt(CPUState *cpu, int int_req);

void arm_cpu_dump_state(CPUState *cs, FILE *f, fprintf_function cpu_fprintf,
                        int flags);

hwaddr arm_cpu_get_phys_page_attrs_debug(CPUState *cpu, vaddr addr,
                                         MemTxAttrs *attrs);

int arm_cpu_gdb_read_register(CPUState *cpu, uint8_t *buf, int reg);
int arm_cpu_gdb_write_register(CPUState *cpu, uint8_t *buf, int reg);

int arm_cpu_write_elf64_note(WriteCoreDumpFunction f, CPUState *cs,
                             int cpuid, void *opaque);
int arm_cpu_write_elf32_note(WriteCoreDumpFunction f, CPUState *cs,
                             int cpuid, void *opaque);

#ifdef TARGET_AARCH64
int aarch64_cpu_gdb_read_register(CPUState *cpu, uint8_t *buf, int reg);
int aarch64_cpu_gdb_write_register(CPUState *cpu, uint8_t *buf, int reg);
#endif

ARMCPU *cpu_arm_init(const char *cpu_model);
target_ulong do_arm_semihosting(CPUARMState *env);
void aarch64_sync_32_to_64(CPUARMState *env);
void aarch64_sync_64_to_32(CPUARMState *env);

static inline bool is_a64(CPUARMState *env)
{
    return env->aarch64;
}

/* you can call this signal handler from your SIGBUS and SIGSEGV
   signal handlers to inform the virtual CPU of exceptions. non zero
   is returned if the signal was handled by the virtual CPU.  */
int cpu_arm_signal_handler(int host_signum, void *pinfo,
                           void *puc);

/**
 * pmccntr_sync
 * @env: CPUARMState
 *
 * Synchronises the counter in the PMCCNTR. This must always be called twice,
 * once before any action that might affect the timer and again afterwards.
 * The function is used to swap the state of the register if required.
 * This only happens when not in user mode (!CONFIG_USER_ONLY)
 */
void pmccntr_sync(CPUARMState *env);

/* SCTLR bit meanings. Several bits have been reused in newer
 * versions of the architecture; in that case we define constants
 * for both old and new bit meanings. Code which tests against those
 * bits should probably check or otherwise arrange that the CPU
 * is the architectural version it expects.
 */
#define SCTLR_M       (1U << 0)
#define SCTLR_A       (1U << 1)
#define SCTLR_C       (1U << 2)
#define SCTLR_W       (1U << 3) /* up to v6; RAO in v7 */
#define SCTLR_SA      (1U << 3)
#define SCTLR_P       (1U << 4) /* up to v5; RAO in v6 and v7 */
#define SCTLR_SA0     (1U << 4) /* v8 onward, AArch64 only */
#define SCTLR_D       (1U << 5) /* up to v5; RAO in v6 */
#define SCTLR_CP15BEN (1U << 5) /* v7 onward */
#define SCTLR_L       (1U << 6) /* up to v5; RAO in v6 and v7; RAZ in v8 */
#define SCTLR_B       (1U << 7) /* up to v6; RAZ in v7 */
#define SCTLR_ITD     (1U << 7) /* v8 onward */
#define SCTLR_S       (1U << 8) /* up to v6; RAZ in v7 */
#define SCTLR_SED     (1U << 8) /* v8 onward */
#define SCTLR_R       (1U << 9) /* up to v6; RAZ in v7 */
#define SCTLR_UMA     (1U << 9) /* v8 onward, AArch64 only */
#define SCTLR_F       (1U << 10) /* up to v6 */
#define SCTLR_SW      (1U << 10) /* v7 onward */
#define SCTLR_Z       (1U << 11)
#define SCTLR_I       (1U << 12)
#define SCTLR_V       (1U << 13)
#define SCTLR_RR      (1U << 14) /* up to v7 */
#define SCTLR_DZE     (1U << 14) /* v8 onward, AArch64 only */
#define SCTLR_L4      (1U << 15) /* up to v6; RAZ in v7 */
#define SCTLR_UCT     (1U << 15) /* v8 onward, AArch64 only */
#define SCTLR_DT      (1U << 16) /* up to ??, RAO in v6 and v7 */
#define SCTLR_nTWI    (1U << 16) /* v8 onward */
#define SCTLR_HA      (1U << 17)
#define SCTLR_BR      (1U << 17) /* PMSA only */
#define SCTLR_IT      (1U << 18) /* up to ??, RAO in v6 and v7 */
#define SCTLR_nTWE    (1U << 18) /* v8 onward */
#define SCTLR_WXN     (1U << 19)
#define SCTLR_ST      (1U << 20) /* up to ??, RAZ in v6 */
#define SCTLR_UWXN    (1U << 20) /* v7 onward */
#define SCTLR_FI      (1U << 21)
#define SCTLR_U       (1U << 22)
#define SCTLR_XP      (1U << 23) /* up to v6; v7 onward RAO */
#define SCTLR_VE      (1U << 24) /* up to v7 */
#define SCTLR_E0E     (1U << 24) /* v8 onward, AArch64 only */
#define SCTLR_EE      (1U << 25)
#define SCTLR_L2      (1U << 26) /* up to v6, RAZ in v7 */
#define SCTLR_UCI     (1U << 26) /* v8 onward, AArch64 only */
#define SCTLR_NMFI    (1U << 27)
#define SCTLR_TRE     (1U << 28)
#define SCTLR_AFE     (1U << 29)
#define SCTLR_TE      (1U << 30)

#define CPTR_TCPAC    (1U << 31)
#define CPTR_TTA      (1U << 20)
#define CPTR_TFP      (1U << 10)

#define MDCR_EPMAD    (1U << 21)
#define MDCR_EDAD     (1U << 20)
#define MDCR_SPME     (1U << 17)
#define MDCR_SDD      (1U << 16)
#define MDCR_SPD      (3U << 14)
#define MDCR_TDRA     (1U << 11)
#define MDCR_TDOSA    (1U << 10)
#define MDCR_TDA      (1U << 9)
#define MDCR_TDE      (1U << 8)
#define MDCR_HPME     (1U << 7)
#define MDCR_TPM      (1U << 6)
#define MDCR_TPMCR    (1U << 5)

/* Not all of the MDCR_EL3 bits are present in the 32-bit SDCR */
#define SDCR_VALID_MASK (MDCR_EPMAD | MDCR_EDAD | MDCR_SPME | MDCR_SPD)

#define CPSR_M (0x1fU)
#define CPSR_T (1U << 5)
#define CPSR_F (1U << 6)
#define CPSR_I (1U << 7)
#define CPSR_A (1U << 8)
#define CPSR_E (1U << 9)
#define CPSR_IT_2_7 (0xfc00U)
#define CPSR_GE (0xfU << 16)
#define CPSR_IL (1U << 20)
/* Note that the RESERVED bits include bit 21, which is PSTATE_SS in
 * an AArch64 SPSR but RES0 in AArch32 SPSR and CPSR. In QEMU we use
 * env->uncached_cpsr bit 21 to store PSTATE.SS when executing in AArch32,
 * where it is live state but not accessible to the AArch32 code.
 */
#define CPSR_RESERVED (0x7U << 21)
#define CPSR_J (1U << 24)
#define CPSR_IT_0_1 (3U << 25)
#define CPSR_Q (1U << 27)
#define CPSR_V (1U << 28)
#define CPSR_C (1U << 29)
#define CPSR_Z (1U << 30)
#define CPSR_N (1U << 31)
#define CPSR_NZCV (CPSR_N | CPSR_Z | CPSR_C | CPSR_V)
#define CPSR_AIF (CPSR_A | CPSR_I | CPSR_F)

#define CPSR_IT (CPSR_IT_0_1 | CPSR_IT_2_7)
#define CACHED_CPSR_BITS (CPSR_T | CPSR_AIF | CPSR_GE | CPSR_IT | CPSR_Q \
    | CPSR_NZCV)
/* Bits writable in user mode.  */
#define CPSR_USER (CPSR_NZCV | CPSR_Q | CPSR_GE)
/* Execution state bits.  MRS read as zero, MSR writes ignored.  */
#define CPSR_EXEC (CPSR_T | CPSR_IT | CPSR_J | CPSR_IL)
/* Mask of bits which may be set by exception return copying them from SPSR */
#define CPSR_ERET_MASK (~CPSR_RESERVED)

#define TTBCR_N      (7U << 0) /* TTBCR.EAE==0 */
#define TTBCR_T0SZ   (7U << 0) /* TTBCR.EAE==1 */
#define TTBCR_PD0    (1U << 4)
#define TTBCR_PD1    (1U << 5)
#define TTBCR_EPD0   (1U << 7)
#define TTBCR_IRGN0  (3U << 8)
#define TTBCR_ORGN0  (3U << 10)
#define TTBCR_SH0    (3U << 12)
#define TTBCR_T1SZ   (3U << 16)
#define TTBCR_A1     (1U << 22)
#define TTBCR_EPD1   (1U << 23)
#define TTBCR_IRGN1  (3U << 24)
#define TTBCR_ORGN1  (3U << 26)
#define TTBCR_SH1    (1U << 28)
#define TTBCR_EAE    (1U << 31)

/* Bit definitions for ARMv8 SPSR (PSTATE) format.
 * Only these are valid when in AArch64 mode; in
 * AArch32 mode SPSRs are basically CPSR-format.
 */
#define PSTATE_SP (1U)
#define PSTATE_M (0xFU)
#define PSTATE_nRW (1U << 4)
#define PSTATE_F (1U << 6)
#define PSTATE_I (1U << 7)
#define PSTATE_A (1U << 8)
#define PSTATE_D (1U << 9)
#define PSTATE_IL (1U << 20)
#define PSTATE_SS (1U << 21)
#define PSTATE_V (1U << 28)
#define PSTATE_C (1U << 29)
#define PSTATE_Z (1U << 30)
#define PSTATE_N (1U << 31)
#define PSTATE_NZCV (PSTATE_N | PSTATE_Z | PSTATE_C | PSTATE_V)
#define PSTATE_DAIF (PSTATE_D | PSTATE_A | PSTATE_I | PSTATE_F)
#define CACHED_PSTATE_BITS (PSTATE_NZCV | PSTATE_DAIF)
/* Mode values for AArch64 */
#define PSTATE_MODE_EL3h 13
#define PSTATE_MODE_EL3t 12
#define PSTATE_MODE_EL2h 9
#define PSTATE_MODE_EL2t 8
#define PSTATE_MODE_EL1h 5
#define PSTATE_MODE_EL1t 4
#define PSTATE_MODE_EL0t 0

/* Map EL and handler into a PSTATE_MODE.  */
static inline unsigned int aarch64_pstate_mode(unsigned int el, bool handler)
{
    return (el << 2) | handler;
}

/* Return the current PSTATE value. For the moment we don't support 32<->64 bit
 * interprocessing, so we don't attempt to sync with the cpsr state used by
 * the 32 bit decoder.
 */
static inline uint32_t pstate_read(CPUARMState *env)
{
    int ZF;

    ZF = (env->ZF == 0);
    return (env->NF & 0x80000000) | (ZF << 30)
        | (env->CF << 29) | ((env->VF & 0x80000000) >> 3)
        | env->pstate | env->daif;
}

static inline void pstate_write(CPUARMState *env, uint32_t val)
{
    env->ZF = (~val) & PSTATE_Z;
    env->NF = val;
    env->CF = (val >> 29) & 1;
    env->VF = (val << 3) & 0x80000000;
    env->daif = val & PSTATE_DAIF;
    env->pstate = val & ~CACHED_PSTATE_BITS;
}

/* Return the current CPSR value.  */
uint32_t cpsr_read(CPUARMState *env);

typedef enum CPSRWriteType {
    CPSRWriteByInstr = 0,         /* from guest MSR or CPS */
    CPSRWriteExceptionReturn = 1, /* from guest exception return insn */
    CPSRWriteRaw = 2,             /* trust values, do not switch reg banks */
    CPSRWriteByGDBStub = 3,       /* from the GDB stub */
} CPSRWriteType;

/* Set the CPSR.  Note that some bits of mask must be all-set or all-clear.*/
void cpsr_write(CPUARMState *env, uint32_t val, uint32_t mask,
                CPSRWriteType write_type);

/* Return the current xPSR value.  */
static inline uint32_t xpsr_read(CPUARMState *env)
{
    int ZF;
    ZF = (env->ZF == 0);
    return (env->NF & 0x80000000) | (ZF << 30)
        | (env->CF << 29) | ((env->VF & 0x80000000) >> 3) | (env->QF << 27)
        | (env->thumb << 24) | ((env->condexec_bits & 3) << 25)
        | ((env->condexec_bits & 0xfc) << 8)
        | env->v7m.exception;
}

/* Set the xPSR.  Note that some bits of mask must be all-set or all-clear.  */
static inline void xpsr_write(CPUARMState *env, uint32_t val, uint32_t mask)
{
    if (mask & CPSR_NZCV) {
        env->ZF = (~val) & CPSR_Z;
        env->NF = val;
        env->CF = (val >> 29) & 1;
        env->VF = (val << 3) & 0x80000000;
    }
    if (mask & CPSR_Q)
        env->QF = ((val & CPSR_Q) != 0);
    if (mask & (1 << 24))
        env->thumb = ((val & (1 << 24)) != 0);
    if (mask & CPSR_IT_0_1) {
        env->condexec_bits &= ~3;
        env->condexec_bits |= (val >> 25) & 3;
    }
    if (mask & CPSR_IT_2_7) {
        env->condexec_bits &= 3;
        env->condexec_bits |= (val >> 8) & 0xfc;
    }
    if (mask & 0x1ff) {
        env->v7m.exception = val & 0x1ff;
    }
}

#define HCR_VM        (1ULL << 0)
#define HCR_SWIO      (1ULL << 1)
#define HCR_PTW       (1ULL << 2)
#define HCR_FMO       (1ULL << 3)
#define HCR_IMO       (1ULL << 4)
#define HCR_AMO       (1ULL << 5)
#define HCR_VF        (1ULL << 6)
#define HCR_VI        (1ULL << 7)
#define HCR_VSE       (1ULL << 8)
#define HCR_FB        (1ULL << 9)
#define HCR_BSU_MASK  (3ULL << 10)
#define HCR_DC        (1ULL << 12)
#define HCR_TWI       (1ULL << 13)
#define HCR_TWE       (1ULL << 14)
#define HCR_TID0      (1ULL << 15)
#define HCR_TID1      (1ULL << 16)
#define HCR_TID2      (1ULL << 17)
#define HCR_TID3      (1ULL << 18)
#define HCR_TSC       (1ULL << 19)
#define HCR_TIDCP     (1ULL << 20)
#define HCR_TACR      (1ULL << 21)
#define HCR_TSW       (1ULL << 22)
#define HCR_TPC       (1ULL << 23)
#define HCR_TPU       (1ULL << 24)
#define HCR_TTLB      (1ULL << 25)
#define HCR_TVM       (1ULL << 26)
#define HCR_TGE       (1ULL << 27)
#define HCR_TDZ       (1ULL << 28)
#define HCR_HCD       (1ULL << 29)
#define HCR_TRVM      (1ULL << 30)
#define HCR_RW        (1ULL << 31)
#define HCR_CD        (1ULL << 32)
#define HCR_ID        (1ULL << 33)
#define HCR_MASK      ((1ULL << 34) - 1)

#define SCR_NS                (1U << 0)
#define SCR_IRQ               (1U << 1)
#define SCR_FIQ               (1U << 2)
#define SCR_EA                (1U << 3)
#define SCR_FW                (1U << 4)
#define SCR_AW                (1U << 5)
#define SCR_NET               (1U << 6)
#define SCR_SMD               (1U << 7)
#define SCR_HCE               (1U << 8)
#define SCR_SIF               (1U << 9)
#define SCR_RW                (1U << 10)
#define SCR_ST                (1U << 11)
#define SCR_TWI               (1U << 12)
#define SCR_TWE               (1U << 13)
#define SCR_AARCH32_MASK      (0x3fff & ~(SCR_RW | SCR_ST))
#define SCR_AARCH64_MASK      (0x3fff & ~SCR_NET)

/* Return the current FPSCR value.  */
uint32_t vfp_get_fpscr(CPUARMState *env);
void vfp_set_fpscr(CPUARMState *env, uint32_t val);

/* For A64 the FPSCR is split into two logically distinct registers,
 * FPCR and FPSR. However since they still use non-overlapping bits
 * we store the underlying state in fpscr and just mask on read/write.
 */
#define FPSR_MASK 0xf800009f
#define FPCR_MASK 0x07f79f00
static inline uint32_t vfp_get_fpsr(CPUARMState *env)
{
    return vfp_get_fpscr(env) & FPSR_MASK;
}

static inline void vfp_set_fpsr(CPUARMState *env, uint32_t val)
{
    uint32_t new_fpscr = (vfp_get_fpscr(env) & ~FPSR_MASK) | (val & FPSR_MASK);
    vfp_set_fpscr(env, new_fpscr);
}

static inline uint32_t vfp_get_fpcr(CPUARMState *env)
{
    return vfp_get_fpscr(env) & FPCR_MASK;
}

static inline void vfp_set_fpcr(CPUARMState *env, uint32_t val)
{
    uint32_t new_fpscr = (vfp_get_fpscr(env) & ~FPCR_MASK) | (val & FPCR_MASK);
    vfp_set_fpscr(env, new_fpscr);
}

enum arm_cpu_mode {
  ARM_CPU_MODE_USR = 0x10,
  ARM_CPU_MODE_FIQ = 0x11,
  ARM_CPU_MODE_IRQ = 0x12,
  ARM_CPU_MODE_SVC = 0x13,
  ARM_CPU_MODE_MON = 0x16,
  ARM_CPU_MODE_ABT = 0x17,
  ARM_CPU_MODE_HYP = 0x1a,
  ARM_CPU_MODE_UND = 0x1b,
  ARM_CPU_MODE_SYS = 0x1f
};

/* VFP system registers.  */
#define ARM_VFP_FPSID   0
#define ARM_VFP_FPSCR   1
#define ARM_VFP_MVFR2   5
#define ARM_VFP_MVFR1   6
#define ARM_VFP_MVFR0   7
#define ARM_VFP_FPEXC   8
#define ARM_VFP_FPINST  9
#define ARM_VFP_FPINST2 10

/* iwMMXt coprocessor control registers.  */
#define ARM_IWMMXT_wCID		0
#define ARM_IWMMXT_wCon		1
#define ARM_IWMMXT_wCSSF	2
#define ARM_IWMMXT_wCASF	3
#define ARM_IWMMXT_wCGR0	8
#define ARM_IWMMXT_wCGR1	9
#define ARM_IWMMXT_wCGR2	10
#define ARM_IWMMXT_wCGR3	11

/* V7M CCR bits */
FIELD(V7M_CCR, NONBASETHRDENA, 0, 1)
FIELD(V7M_CCR, USERSETMPEND, 1, 1)
FIELD(V7M_CCR, UNALIGN_TRP, 3, 1)
FIELD(V7M_CCR, DIV_0_TRP, 4, 1)
FIELD(V7M_CCR, BFHFNMIGN, 8, 1)
FIELD(V7M_CCR, STKALIGN, 9, 1)
FIELD(V7M_CCR, DC, 16, 1)
FIELD(V7M_CCR, IC, 17, 1)

/* V7M CFSR bits for MMFSR */
FIELD(V7M_CFSR, IACCVIOL, 0, 1)
FIELD(V7M_CFSR, DACCVIOL, 1, 1)
FIELD(V7M_CFSR, MUNSTKERR, 3, 1)
FIELD(V7M_CFSR, MSTKERR, 4, 1)
FIELD(V7M_CFSR, MLSPERR, 5, 1)
FIELD(V7M_CFSR, MMARVALID, 7, 1)

/* V7M CFSR bits for BFSR */
FIELD(V7M_CFSR, IBUSERR, 8 + 0, 1)
FIELD(V7M_CFSR, PRECISERR, 8 + 1, 1)
FIELD(V7M_CFSR, IMPRECISERR, 8 + 2, 1)
FIELD(V7M_CFSR, UNSTKERR, 8 + 3, 1)
FIELD(V7M_CFSR, STKERR, 8 + 4, 1)
FIELD(V7M_CFSR, LSPERR, 8 + 5, 1)
FIELD(V7M_CFSR, BFARVALID, 8 + 7, 1)

/* V7M CFSR bits for UFSR */
FIELD(V7M_CFSR, UNDEFINSTR, 16 + 0, 1)
FIELD(V7M_CFSR, INVSTATE, 16 + 1, 1)
FIELD(V7M_CFSR, INVPC, 16 + 2, 1)
FIELD(V7M_CFSR, NOCP, 16 + 3, 1)
FIELD(V7M_CFSR, UNALIGNED, 16 + 8, 1)
FIELD(V7M_CFSR, DIVBYZERO, 16 + 9, 1)

/* V7M HFSR bits */
FIELD(V7M_HFSR, VECTTBL, 1, 1)
FIELD(V7M_HFSR, FORCED, 30, 1)
FIELD(V7M_HFSR, DEBUGEVT, 31, 1)

/* V7M DFSR bits */
FIELD(V7M_DFSR, HALTED, 0, 1)
FIELD(V7M_DFSR, BKPT, 1, 1)
FIELD(V7M_DFSR, DWTTRAP, 2, 1)
FIELD(V7M_DFSR, VCATCH, 3, 1)
FIELD(V7M_DFSR, EXTERNAL, 4, 1)

/* v7M MPU_CTRL bits */
FIELD(V7M_MPU_CTRL, ENABLE, 0, 1)
FIELD(V7M_MPU_CTRL, HFNMIENA, 1, 1)
FIELD(V7M_MPU_CTRL, PRIVDEFENA, 2, 1)

/* If adding a feature bit which corresponds to a Linux ELF
 * HWCAP bit, remember to update the feature-bit-to-hwcap
 * mapping in linux-user/elfload.c:get_elf_hwcap().
 */
enum arm_features {
    ARM_FEATURE_VFP,
    ARM_FEATURE_AUXCR,  /* ARM1026 Auxiliary control register.  */
    ARM_FEATURE_XSCALE, /* Intel XScale extensions.  */
    ARM_FEATURE_IWMMXT, /* Intel iwMMXt extension.  */
    ARM_FEATURE_V6,
    ARM_FEATURE_V6K,
    ARM_FEATURE_V7,
    ARM_FEATURE_THUMB2,
    ARM_FEATURE_PMSA,   /* no MMU; may have Memory Protection Unit */
    ARM_FEATURE_VFP3,
    ARM_FEATURE_VFP_FP16,
    ARM_FEATURE_NEON,
    ARM_FEATURE_THUMB_DIV, /* divide supported in Thumb encoding */
    ARM_FEATURE_M, /* Microcontroller profile.  */
    ARM_FEATURE_OMAPCP, /* OMAP specific CP15 ops handling.  */
    ARM_FEATURE_THUMB2EE,
    ARM_FEATURE_V7MP,    /* v7 Multiprocessing Extensions */
    ARM_FEATURE_V4T,
    ARM_FEATURE_V5,
    ARM_FEATURE_STRONGARM,
    ARM_FEATURE_VAPA, /* cp15 VA to PA lookups */
    ARM_FEATURE_ARM_DIV, /* divide supported in ARM encoding */
    ARM_FEATURE_VFP4, /* VFPv4 (implies that NEON is v2) */
    ARM_FEATURE_GENERIC_TIMER,
    ARM_FEATURE_MVFR, /* Media and VFP Feature Registers 0 and 1 */
    ARM_FEATURE_DUMMY_C15_REGS, /* RAZ/WI all of cp15 crn=15 */
    ARM_FEATURE_CACHE_TEST_CLEAN, /* 926/1026 style test-and-clean ops */
    ARM_FEATURE_CACHE_DIRTY_REG, /* 1136/1176 cache dirty status register */
    ARM_FEATURE_CACHE_BLOCK_OPS, /* v6 optional cache block operations */
    ARM_FEATURE_MPIDR, /* has cp15 MPIDR */
    ARM_FEATURE_PXN, /* has Privileged Execute Never bit */
    ARM_FEATURE_LPAE, /* has Large Physical Address Extension */
    ARM_FEATURE_V8,
    ARM_FEATURE_AARCH64, /* supports 64 bit mode */
    ARM_FEATURE_V8_AES, /* implements AES part of v8 Crypto Extensions */
    ARM_FEATURE_CBAR, /* has cp15 CBAR */
    ARM_FEATURE_CRC, /* ARMv8 CRC instructions */
    ARM_FEATURE_CBAR_RO, /* has cp15 CBAR and it is read-only */
    ARM_FEATURE_EL2, /* has EL2 Virtualization support */
    ARM_FEATURE_EL3, /* has EL3 Secure monitor support */
    ARM_FEATURE_V8_SHA1, /* implements SHA1 part of v8 Crypto Extensions */
    ARM_FEATURE_V8_SHA256, /* implements SHA256 part of v8 Crypto Extensions */
    ARM_FEATURE_V8_PMULL, /* implements PMULL part of v8 Crypto Extensions */
    ARM_FEATURE_THUMB_DSP, /* DSP insns supported in the Thumb encodings */
    ARM_FEATURE_PMU, /* has PMU support */
    ARM_FEATURE_VBAR, /* has cp15 VBAR */
};

static inline int arm_feature(CPUARMState *env, int feature)
{
    return (env->features & (1ULL << feature)) != 0;
}

#if !defined(CONFIG_USER_ONLY)
/* Return true if exception levels below EL3 are in secure state,
 * or would be following an exception return to that level.
 * Unlike arm_is_secure() (which is always a question about the
 * _current_ state of the CPU) this doesn't care about the current
 * EL or mode.
 */
static inline bool arm_is_secure_below_el3(CPUARMState *env)
{
    if (arm_feature(env, ARM_FEATURE_EL3)) {
        return !(env->cp15.scr_el3 & SCR_NS);
    } else {
        /* If EL3 is not supported then the secure state is implementation
         * defined, in which case QEMU defaults to non-secure.
         */
        return false;
    }
}

/* Return true if the CPU is AArch64 EL3 or AArch32 Mon */
static inline bool arm_is_el3_or_mon(CPUARMState *env)
{
    if (arm_feature(env, ARM_FEATURE_EL3)) {
        if (is_a64(env) && extract32(env->pstate, 2, 2) == 3) {
            /* CPU currently in AArch64 state and EL3 */
            return true;
        } else if (!is_a64(env) &&
                (env->uncached_cpsr & CPSR_M) == ARM_CPU_MODE_MON) {
            /* CPU currently in AArch32 state and monitor mode */
            return true;
        }
    }
    return false;
}

/* Return true if the processor is in secure state */
static inline bool arm_is_secure(CPUARMState *env)
{
    if (arm_is_el3_or_mon(env)) {
        return true;
    }
    return arm_is_secure_below_el3(env);
}

#else
static inline bool arm_is_secure_below_el3(CPUARMState *env)
{
    return false;
}

static inline bool arm_is_secure(CPUARMState *env)
{
    return false;
}
#endif

/* Return true if the specified exception level is running in AArch64 state. */
static inline bool arm_el_is_aa64(CPUARMState *env, int el)
{
    /* This isn't valid for EL0 (if we're in EL0, is_a64() is what you want,
     * and if we're not in EL0 then the state of EL0 isn't well defined.)
     */
    assert(el >= 1 && el <= 3);
    bool aa64 = arm_feature(env, ARM_FEATURE_AARCH64);

    /* The highest exception level is always at the maximum supported
     * register width, and then lower levels have a register width controlled
     * by bits in the SCR or HCR registers.
     */
    if (el == 3) {
        return aa64;
    }

    if (arm_feature(env, ARM_FEATURE_EL3)) {
        aa64 = aa64 && (env->cp15.scr_el3 & SCR_RW);
    }

    if (el == 2) {
        return aa64;
    }

    if (arm_feature(env, ARM_FEATURE_EL2) && !arm_is_secure_below_el3(env)) {
        aa64 = aa64 && (env->cp15.hcr_el2 & HCR_RW);
    }

    return aa64;
}

/* Function for determing whether guest cp register reads and writes should
 * access the secure or non-secure bank of a cp register.  When EL3 is
 * operating in AArch32 state, the NS-bit determines whether the secure
 * instance of a cp register should be used. When EL3 is AArch64 (or if
 * it doesn't exist at all) then there is no register banking, and all
 * accesses are to the non-secure version.
 */
static inline bool access_secure_reg(CPUARMState *env)
{
    bool ret = (arm_feature(env, ARM_FEATURE_EL3) &&
                !arm_el_is_aa64(env, 3) &&
                !(env->cp15.scr_el3 & SCR_NS));

    return ret;
}

/* Macros for accessing a specified CP register bank */
#define A32_BANKED_REG_GET(_env, _regname, _secure)    \
    ((_secure) ? (_env)->cp15._regname##_s : (_env)->cp15._regname##_ns)

#define A32_BANKED_REG_SET(_env, _regname, _secure, _val)   \
    do {                                                \
        if (_secure) {                                   \
            (_env)->cp15._regname##_s = (_val);            \
        } else {                                        \
            (_env)->cp15._regname##_ns = (_val);           \
        }                                               \
    } while (0)

/* Macros for automatically accessing a specific CP register bank depending on
 * the current secure state of the system.  These macros are not intended for
 * supporting instruction translation reads/writes as these are dependent
 * solely on the SCR.NS bit and not the mode.
 */
#define A32_BANKED_CURRENT_REG_GET(_env, _regname)        \
    A32_BANKED_REG_GET((_env), _regname,                \
                       (arm_is_secure(_env) && !arm_el_is_aa64((_env), 3)))

#define A32_BANKED_CURRENT_REG_SET(_env, _regname, _val)                       \
    A32_BANKED_REG_SET((_env), _regname,                                    \
                       (arm_is_secure(_env) && !arm_el_is_aa64((_env), 3)), \
                       (_val))

void arm_cpu_list(FILE *f, fprintf_function cpu_fprintf);
uint32_t arm_phys_excp_target_el(CPUState *cs, uint32_t excp_idx,
                                 uint32_t cur_el, bool secure);

/* Interface between CPU and Interrupt controller.  */
#ifndef CONFIG_USER_ONLY
bool armv7m_nvic_can_take_pending_exception(void *opaque);
#else
static inline bool armv7m_nvic_can_take_pending_exception(void *opaque)
{
    return true;
}
#endif
void armv7m_nvic_set_pending(void *opaque, int irq);
void armv7m_nvic_acknowledge_irq(void *opaque);
/**
 * armv7m_nvic_complete_irq: complete specified interrupt or exception
 * @opaque: the NVIC
 * @irq: the exception number to complete
 *
 * Returns: -1 if the irq was not active
 *           1 if completing this irq brought us back to base (no active irqs)
 *           0 if there is still an irq active after this one was completed
 * (Ignoring -1, this is the same as the RETTOBASE value before completion.)
 */
int armv7m_nvic_complete_irq(void *opaque, int irq);

/* Interface for defining coprocessor registers.
 * Registers are defined in tables of arm_cp_reginfo structs
 * which are passed to define_arm_cp_regs().
 */

/* When looking up a coprocessor register we look for it
 * via an integer which encodes all of:
 *  coprocessor number
 *  Crn, Crm, opc1, opc2 fields
 *  32 or 64 bit register (ie is it accessed via MRC/MCR
 *    or via MRRC/MCRR?)
 *  non-secure/secure bank (AArch32 only)
 * We allow 4 bits for opc1 because MRRC/MCRR have a 4 bit field.
 * (In this case crn and opc2 should be zero.)
 * For AArch64, there is no 32/64 bit size distinction;
 * instead all registers have a 2 bit op0, 3 bit op1 and op2,
 * and 4 bit CRn and CRm. The encoding patterns are chosen
 * to be easy to convert to and from the KVM encodings, and also
 * so that the hashtable can contain both AArch32 and AArch64
 * registers (to allow for interprocessing where we might run
 * 32 bit code on a 64 bit core).
 */
/* This bit is private to our hashtable cpreg; in KVM register
 * IDs the AArch64/32 distinction is the KVM_REG_ARM/ARM64
 * in the upper bits of the 64 bit ID.
 */
#define CP_REG_AA64_SHIFT 28
#define CP_REG_AA64_MASK (1 << CP_REG_AA64_SHIFT)

/* To enable banking of coprocessor registers depending on ns-bit we
 * add a bit to distinguish between secure and non-secure cpregs in the
 * hashtable.
 */
#define CP_REG_NS_SHIFT 29
#define CP_REG_NS_MASK (1 << CP_REG_NS_SHIFT)

#define ENCODE_CP_REG(cp, is64, ns, crn, crm, opc1, opc2)   \
    ((ns) << CP_REG_NS_SHIFT | ((cp) << 16) | ((is64) << 15) |   \
     ((crn) << 11) | ((crm) << 7) | ((opc1) << 3) | (opc2))

#define ENCODE_AA64_CP_REG(cp, crn, crm, op0, op1, op2) \
    (CP_REG_AA64_MASK |                                 \
     ((cp) << CP_REG_ARM_COPROC_SHIFT) |                \
     ((op0) << CP_REG_ARM64_SYSREG_OP0_SHIFT) |         \
     ((op1) << CP_REG_ARM64_SYSREG_OP1_SHIFT) |         \
     ((crn) << CP_REG_ARM64_SYSREG_CRN_SHIFT) |         \
     ((crm) << CP_REG_ARM64_SYSREG_CRM_SHIFT) |         \
     ((op2) << CP_REG_ARM64_SYSREG_OP2_SHIFT))

/* Convert a full 64 bit KVM register ID to the truncated 32 bit
 * version used as a key for the coprocessor register hashtable
 */
static inline uint32_t kvm_to_cpreg_id(uint64_t kvmid)
{
    uint32_t cpregid = kvmid;
    if ((kvmid & CP_REG_ARCH_MASK) == CP_REG_ARM64) {
        cpregid |= CP_REG_AA64_MASK;
    } else {
        if ((kvmid & CP_REG_SIZE_MASK) == CP_REG_SIZE_U64) {
            cpregid |= (1 << 15);
        }

        /* KVM is always non-secure so add the NS flag on AArch32 register
         * entries.
         */
         cpregid |= 1 << CP_REG_NS_SHIFT;
    }
    return cpregid;
}

/* Convert a truncated 32 bit hashtable key into the full
 * 64 bit KVM register ID.
 */
static inline uint64_t cpreg_to_kvm_id(uint32_t cpregid)
{
    uint64_t kvmid;

    if (cpregid & CP_REG_AA64_MASK) {
        kvmid = cpregid & ~CP_REG_AA64_MASK;
        kvmid |= CP_REG_SIZE_U64 | CP_REG_ARM64;
    } else {
        kvmid = cpregid & ~(1 << 15);
        if (cpregid & (1 << 15)) {
            kvmid |= CP_REG_SIZE_U64 | CP_REG_ARM;
        } else {
            kvmid |= CP_REG_SIZE_U32 | CP_REG_ARM;
        }
    }
    return kvmid;
}

/* ARMCPRegInfo type field bits. If the SPECIAL bit is set this is a
 * special-behaviour cp reg and bits [15..8] indicate what behaviour
 * it has. Otherwise it is a simple cp reg, where CONST indicates that
 * TCG can assume the value to be constant (ie load at translate time)
 * and 64BIT indicates a 64 bit wide coprocessor register. SUPPRESS_TB_END
 * indicates that the TB should not be ended after a write to this register
 * (the default is that the TB ends after cp writes). OVERRIDE permits
 * a register definition to override a previous definition for the
 * same (cp, is64, crn, crm, opc1, opc2) tuple: either the new or the
 * old must have the OVERRIDE bit set.
 * ALIAS indicates that this register is an alias view of some underlying
 * state which is also visible via another register, and that the other
 * register is handling migration and reset; registers marked ALIAS will not be
 * migrated but may have their state set by syncing of register state from KVM.
 * NO_RAW indicates that this register has no underlying state and does not
 * support raw access for state saving/loading; it will not be used for either
 * migration or KVM state synchronization. (Typically this is for "registers"
 * which are actually used as instructions for cache maintenance and so on.)
 * IO indicates that this register does I/O and therefore its accesses
 * need to be surrounded by gen_io_start()/gen_io_end(). In particular,
 * registers which implement clocks or timers require this.
 */
#define ARM_CP_SPECIAL 1
#define ARM_CP_CONST 2
#define ARM_CP_64BIT 4
#define ARM_CP_SUPPRESS_TB_END 8
#define ARM_CP_OVERRIDE 16
#define ARM_CP_ALIAS 32
#define ARM_CP_IO 64
#define ARM_CP_NO_RAW 128
#define ARM_CP_NOP (ARM_CP_SPECIAL | (1 << 8))
#define ARM_CP_WFI (ARM_CP_SPECIAL | (2 << 8))
#define ARM_CP_NZCV (ARM_CP_SPECIAL | (3 << 8))
#define ARM_CP_CURRENTEL (ARM_CP_SPECIAL | (4 << 8))
#define ARM_CP_DC_ZVA (ARM_CP_SPECIAL | (5 << 8))
#define ARM_LAST_SPECIAL ARM_CP_DC_ZVA
/* Used only as a terminator for ARMCPRegInfo lists */
#define ARM_CP_SENTINEL 0xffff
/* Mask of only the flag bits in a type field */
#define ARM_CP_FLAG_MASK 0xff

/* Valid values for ARMCPRegInfo state field, indicating which of
 * the AArch32 and AArch64 execution states this register is visible in.
 * If the reginfo doesn't explicitly specify then it is AArch32 only.
 * If the reginfo is declared to be visible in both states then a second
 * reginfo is synthesised for the AArch32 view of the AArch64 register,
 * such that the AArch32 view is the lower 32 bits of the AArch64 one.
 * Note that we rely on the values of these enums as we iterate through
 * the various states in some places.
 */
enum {
    ARM_CP_STATE_AA32 = 0,
    ARM_CP_STATE_AA64 = 1,
    ARM_CP_STATE_BOTH = 2,
};

/* ARM CP register secure state flags.  These flags identify security state
 * attributes for a given CP register entry.
 * The existence of both or neither secure and non-secure flags indicates that
 * the register has both a secure and non-secure hash entry.  A single one of
 * these flags causes the register to only be hashed for the specified
 * security state.
 * Although definitions may have any combination of the S/NS bits, each
 * registered entry will only have one to identify whether the entry is secure
 * or non-secure.
 */
enum {
    ARM_CP_SECSTATE_S =   (1 << 0), /* bit[0]: Secure state register */
    ARM_CP_SECSTATE_NS =  (1 << 1), /* bit[1]: Non-secure state register */
};

/* Return true if cptype is a valid type field. This is used to try to
 * catch errors where the sentinel has been accidentally left off the end
 * of a list of registers.
 */
static inline bool cptype_valid(int cptype)
{
    return ((cptype & ~ARM_CP_FLAG_MASK) == 0)
        || ((cptype & ARM_CP_SPECIAL) &&
            ((cptype & ~ARM_CP_FLAG_MASK) <= ARM_LAST_SPECIAL));
}

/* Access rights:
 * We define bits for Read and Write access for what rev C of the v7-AR ARM ARM
 * defines as PL0 (user), PL1 (fiq/irq/svc/abt/und/sys, ie privileged), and
 * PL2 (hyp). The other level which has Read and Write bits is Secure PL1
 * (ie any of the privileged modes in Secure state, or Monitor mode).
 * If a register is accessible in one privilege level it's always accessible
 * in higher privilege levels too. Since "Secure PL1" also follows this rule
 * (ie anything visible in PL2 is visible in S-PL1, some things are only
 * visible in S-PL1) but "Secure PL1" is a bit of a mouthful, we bend the
 * terminology a little and call this PL3.
 * In AArch64 things are somewhat simpler as the PLx bits line up exactly
 * with the ELx exception levels.
 *
 * If access permissions for a register are more complex than can be
 * described with these bits, then use a laxer set of restrictions, and
 * do the more restrictive/complex check inside a helper function.
 */
#define PL3_R 0x80
#define PL3_W 0x40
#define PL2_R (0x20 | PL3_R)
#define PL2_W (0x10 | PL3_W)
#define PL1_R (0x08 | PL2_R)
#define PL1_W (0x04 | PL2_W)
#define PL0_R (0x02 | PL1_R)
#define PL0_W (0x01 | PL1_W)

#define PL3_RW (PL3_R | PL3_W)
#define PL2_RW (PL2_R | PL2_W)
#define PL1_RW (PL1_R | PL1_W)
#define PL0_RW (PL0_R | PL0_W)

/* Return the highest implemented Exception Level */
static inline int arm_highest_el(CPUARMState *env)
{
    if (arm_feature(env, ARM_FEATURE_EL3)) {
        return 3;
    }
    if (arm_feature(env, ARM_FEATURE_EL2)) {
        return 2;
    }
    return 1;
}

/* Return the current Exception Level (as per ARMv8; note that this differs
 * from the ARMv7 Privilege Level).
 */
static inline int arm_current_el(CPUARMState *env)
{
    if (arm_feature(env, ARM_FEATURE_M)) {
        return !((env->v7m.exception == 0) && (env->v7m.control & 1));
    }

    if (is_a64(env)) {
        return extract32(env->pstate, 2, 2);
    }

    switch (env->uncached_cpsr & 0x1f) {
    case ARM_CPU_MODE_USR:
        return 0;
    case ARM_CPU_MODE_HYP:
        return 2;
    case ARM_CPU_MODE_MON:
        return 3;
    default:
        if (arm_is_secure(env) && !arm_el_is_aa64(env, 3)) {
            /* If EL3 is 32-bit then all secure privileged modes run in
             * EL3
             */
            return 3;
        }

        return 1;
    }
}

typedef struct ARMCPRegInfo ARMCPRegInfo;

typedef enum CPAccessResult {
    /* Access is permitted */
    CP_ACCESS_OK = 0,
    /* Access fails due to a configurable trap or enable which would
     * result in a categorized exception syndrome giving information about
     * the failing instruction (ie syndrome category 0x3, 0x4, 0x5, 0x6,
     * 0xc or 0x18). The exception is taken to the usual target EL (EL1 or
     * PL1 if in EL0, otherwise to the current EL).
     */
    CP_ACCESS_TRAP = 1,
    /* Access fails and results in an exception syndrome 0x0 ("uncategorized").
     * Note that this is not a catch-all case -- the set of cases which may
     * result in this failure is specifically defined by the architecture.
     */
    CP_ACCESS_TRAP_UNCATEGORIZED = 2,
    /* As CP_ACCESS_TRAP, but for traps directly to EL2 or EL3 */
    CP_ACCESS_TRAP_EL2 = 3,
    CP_ACCESS_TRAP_EL3 = 4,
    /* As CP_ACCESS_UNCATEGORIZED, but for traps directly to EL2 or EL3 */
    CP_ACCESS_TRAP_UNCATEGORIZED_EL2 = 5,
    CP_ACCESS_TRAP_UNCATEGORIZED_EL3 = 6,
    /* Access fails and results in an exception syndrome for an FP access,
     * trapped directly to EL2 or EL3
     */
    CP_ACCESS_TRAP_FP_EL2 = 7,
    CP_ACCESS_TRAP_FP_EL3 = 8,
} CPAccessResult;

/* Access functions for coprocessor registers. These cannot fail and
 * may not raise exceptions.
 */
typedef uint64_t CPReadFn(CPUARMState *env, const ARMCPRegInfo *opaque);
typedef void CPWriteFn(CPUARMState *env, const ARMCPRegInfo *opaque,
                       uint64_t value);
/* Access permission check functions for coprocessor registers. */
typedef CPAccessResult CPAccessFn(CPUARMState *env,
                                  const ARMCPRegInfo *opaque,
                                  bool isread);
/* Hook function for register reset */
typedef void CPResetFn(CPUARMState *env, const ARMCPRegInfo *opaque);

#define CP_ANY 0xff

/* Definition of an ARM coprocessor register */
struct ARMCPRegInfo {
    /* Name of register (useful mainly for debugging, need not be unique) */
    const char *name;
    /* Location of register: coprocessor number and (crn,crm,opc1,opc2)
     * tuple. Any of crm, opc1 and opc2 may be CP_ANY to indicate a
     * 'wildcard' field -- any value of that field in the MRC/MCR insn
     * will be decoded to this register. The register read and write
     * callbacks will be passed an ARMCPRegInfo with the crn/crm/opc1/opc2
     * used by the program, so it is possible to register a wildcard and
     * then behave differently on read/write if necessary.
     * For 64 bit registers, only crm and opc1 are relevant; crn and opc2
     * must both be zero.
     * For AArch64-visible registers, opc0 is also used.
     * Since there are no "coprocessors" in AArch64, cp is purely used as a
     * way to distinguish (for KVM's benefit) guest-visible system registers
     * from demuxed ones provided to preserve the "no side effects on
     * KVM register read/write from QEMU" semantics. cp==0x13 is guest
     * visible (to match KVM's encoding); cp==0 will be converted to
     * cp==0x13 when the ARMCPRegInfo is registered, for convenience.
     */
    uint8_t cp;
    uint8_t crn;
    uint8_t crm;
    uint8_t opc0;
    uint8_t opc1;
    uint8_t opc2;
    /* Execution state in which this register is visible: ARM_CP_STATE_* */
    int state;
    /* Register type: ARM_CP_* bits/values */
    int type;
    /* Access rights: PL*_[RW] */
    int access;
    /* Security state: ARM_CP_SECSTATE_* bits/values */
    int secure;
    /* The opaque pointer passed to define_arm_cp_regs_with_opaque() when
     * this register was defined: can be used to hand data through to the
     * register read/write functions, since they are passed the ARMCPRegInfo*.
     */
    void *opaque;
    /* Value of this register, if it is ARM_CP_CONST. Otherwise, if
     * fieldoffset is non-zero, the reset value of the register.
     */
    uint64_t resetvalue;
    /* Offset of the field in CPUARMState for this register.
     *
     * This is not needed if either:
     *  1. type is ARM_CP_CONST or one of the ARM_CP_SPECIALs
     *  2. both readfn and writefn are specified
     */
    ptrdiff_t fieldoffset; /* offsetof(CPUARMState, field) */

    /* Offsets of the secure and non-secure fields in CPUARMState for the
     * register if it is banked.  These fields are only used during the static
     * registration of a register.  During hashing the bank associated
     * with a given security state is copied to fieldoffset which is used from
     * there on out.
     *
     * It is expected that register definitions use either fieldoffset or
     * bank_fieldoffsets in the definition but not both.  It is also expected
     * that both bank offsets are set when defining a banked register.  This
     * use indicates that a register is banked.
     */
    ptrdiff_t bank_fieldoffsets[2];

    /* Function for making any access checks for this register in addition to
     * those specified by the 'access' permissions bits. If NULL, no extra
     * checks required. The access check is performed at runtime, not at
     * translate time.
     */
    CPAccessFn *accessfn;
    /* Function for handling reads of this register. If NULL, then reads
     * will be done by loading from the offset into CPUARMState specified
     * by fieldoffset.
     */
    CPReadFn *readfn;
    /* Function for handling writes of this register. If NULL, then writes
     * will be done by writing to the offset into CPUARMState specified
     * by fieldoffset.
     */
    CPWriteFn *writefn;
    /* Function for doing a "raw" read; used when we need to copy
     * coprocessor state to the kernel for KVM or out for
     * migration. This only needs to be provided if there is also a
     * readfn and it has side effects (for instance clear-on-read bits).
     */
    CPReadFn *raw_readfn;
    /* Function for doing a "raw" write; used when we need to copy KVM
     * kernel coprocessor state into userspace, or for inbound
     * migration. This only needs to be provided if there is also a
     * writefn and it masks out "unwritable" bits or has write-one-to-clear
     * or similar behaviour.
     */
    CPWriteFn *raw_writefn;
    /* Function for resetting the register. If NULL, then reset will be done
     * by writing resetvalue to the field specified in fieldoffset. If
     * fieldoffset is 0 then no reset will be done.
     */
    CPResetFn *resetfn;
};

/* Macros which are lvalues for the field in CPUARMState for the
 * ARMCPRegInfo *ri.
 */
#define CPREG_FIELD32(env, ri) \
    (*(uint32_t *)((char *)(env) + (ri)->fieldoffset))
#define CPREG_FIELD64(env, ri) \
    (*(uint64_t *)((char *)(env) + (ri)->fieldoffset))

#define REGINFO_SENTINEL { .type = ARM_CP_SENTINEL }

void define_arm_cp_regs_with_opaque(ARMCPU *cpu,
                                    const ARMCPRegInfo *regs, void *opaque);
void define_one_arm_cp_reg_with_opaque(ARMCPU *cpu,
                                       const ARMCPRegInfo *regs, void *opaque);
static inline void define_arm_cp_regs(ARMCPU *cpu, const ARMCPRegInfo *regs)
{
    define_arm_cp_regs_with_opaque(cpu, regs, 0);
}
static inline void define_one_arm_cp_reg(ARMCPU *cpu, const ARMCPRegInfo *regs)
{
    define_one_arm_cp_reg_with_opaque(cpu, regs, 0);
}
const ARMCPRegInfo *get_arm_cp_reginfo(GHashTable *cpregs, uint32_t encoded_cp);

/* CPWriteFn that can be used to implement writes-ignored behaviour */
void arm_cp_write_ignore(CPUARMState *env, const ARMCPRegInfo *ri,
                         uint64_t value);
/* CPReadFn that can be used for read-as-zero behaviour */
uint64_t arm_cp_read_zero(CPUARMState *env, const ARMCPRegInfo *ri);

/* CPResetFn that does nothing, for use if no reset is required even
 * if fieldoffset is non zero.
 */
void arm_cp_reset_ignore(CPUARMState *env, const ARMCPRegInfo *opaque);

/* Return true if this reginfo struct's field in the cpu state struct
 * is 64 bits wide.
 */
static inline bool cpreg_field_is_64bit(const ARMCPRegInfo *ri)
{
    return (ri->state == ARM_CP_STATE_AA64) || (ri->type & ARM_CP_64BIT);
}

static inline bool cp_access_ok(int current_el,
                                const ARMCPRegInfo *ri, int isread)
{
    return (ri->access >> ((current_el * 2) + isread)) & 1;
}

/* Raw read of a coprocessor register (as needed for migration, etc) */
uint64_t read_raw_cp_reg(CPUARMState *env, const ARMCPRegInfo *ri);

/**
 * write_list_to_cpustate
 * @cpu: ARMCPU
 *
 * For each register listed in the ARMCPU cpreg_indexes list, write
 * its value from the cpreg_values list into the ARMCPUState structure.
 * This updates TCG's working data structures from KVM data or
 * from incoming migration state.
 *
 * Returns: true if all register values were updated correctly,
 * false if some register was unknown or could not be written.
 * Note that we do not stop early on failure -- we will attempt
 * writing all registers in the list.
 */
bool write_list_to_cpustate(ARMCPU *cpu);

/**
 * write_cpustate_to_list:
 * @cpu: ARMCPU
 *
 * For each register listed in the ARMCPU cpreg_indexes list, write
 * its value from the ARMCPUState structure into the cpreg_values list.
 * This is used to copy info from TCG's working data structures into
 * KVM or for outbound migration.
 *
 * Returns: true if all register values were read correctly,
 * false if some register was unknown or could not be read.
 * Note that we do not stop early on failure -- we will attempt
 * reading all registers in the list.
 */
bool write_cpustate_to_list(ARMCPU *cpu);

#define ARM_CPUID_TI915T      0x54029152
#define ARM_CPUID_TI925T      0x54029252

#if defined(CONFIG_USER_ONLY)
#define TARGET_PAGE_BITS 12
#else
/* ARMv7 and later CPUs have 4K pages minimum, but ARMv5 and v6
 * have to support 1K tiny pages.
 */
#define TARGET_PAGE_BITS_VARY
#define TARGET_PAGE_BITS_MIN 10
#endif

#if defined(TARGET_AARCH64)
#  define TARGET_PHYS_ADDR_SPACE_BITS 48
#  define TARGET_VIRT_ADDR_SPACE_BITS 64
#else
#  define TARGET_PHYS_ADDR_SPACE_BITS 40
#  define TARGET_VIRT_ADDR_SPACE_BITS 32
#endif

static inline bool arm_excp_unmasked(CPUState *cs, unsigned int excp_idx,
                                     unsigned int target_el)
{
    CPUARMState *env = (CPUARMState *) cs->env_ptr;
    unsigned int cur_el = arm_current_el(env);
    bool secure = arm_is_secure(env);
    bool pstate_unmasked;
    int8_t unmasked = 0;

    /* Don't take exceptions if they target a lower EL.
     * This check should catch any exceptions that would not be taken but left
     * pending.
     */
    if (cur_el > target_el) {
        return false;
    }

    switch (excp_idx) {
    case EXCP_FIQ:
        pstate_unmasked = !(env->daif & PSTATE_F);
        break;

    case EXCP_IRQ:
        pstate_unmasked = !(env->daif & PSTATE_I);
        break;

    case EXCP_VFIQ:
        if (secure || !(env->cp15.hcr_el2 & HCR_FMO)) {
            /* VFIQs are only taken when hypervized and non-secure.  */
            return false;
        }
        return !(env->daif & PSTATE_F);
    case EXCP_VIRQ:
        if (secure || !(env->cp15.hcr_el2 & HCR_IMO)) {
            /* VIRQs are only taken when hypervized and non-secure.  */
            return false;
        }
        return !(env->daif & PSTATE_I);
    default:
        g_assert_not_reached();
    }

    /* Use the target EL, current execution state and SCR/HCR settings to
     * determine whether the corresponding CPSR bit is used to mask the
     * interrupt.
     */
    if ((target_el > cur_el) && (target_el != 1)) {
        /* Exceptions targeting a higher EL may not be maskable */
        if (arm_feature(env, ARM_FEATURE_AARCH64)) {
            /* 64-bit masking rules are simple: exceptions to EL3
             * can't be masked, and exceptions to EL2 can only be
             * masked from Secure state. The HCR and SCR settings
             * don't affect the masking logic, only the interrupt routing.
             */
            if (target_el == 3 || !secure) {
                unmasked = 1;
            }
        } else {
            /* The old 32-bit-only environment has a more complicated
             * masking setup. HCR and SCR bits not only affect interrupt
             * routing but also change the behaviour of masking.
             */
            bool hcr, scr;

            switch (excp_idx) {
            case EXCP_FIQ:
                /* If FIQs are routed to EL3 or EL2 then there are cases where
                 * we override the CPSR.F in determining if the exception is
                 * masked or not. If neither of these are set then we fall back
                 * to the CPSR.F setting otherwise we further assess the state
                 * below.
                 */
                hcr = (env->cp15.hcr_el2 & HCR_FMO);
                scr = (env->cp15.scr_el3 & SCR_FIQ);

                /* When EL3 is 32-bit, the SCR.FW bit controls whether the
                 * CPSR.F bit masks FIQ interrupts when taken in non-secure
                 * state. If SCR.FW is set then FIQs can be masked by CPSR.F
                 * when non-secure but only when FIQs are only routed to EL3.
                 */
                scr = scr && !((env->cp15.scr_el3 & SCR_FW) && !hcr);
                break;
            case EXCP_IRQ:
                /* When EL3 execution state is 32-bit, if HCR.IMO is set then
                 * we may override the CPSR.I masking when in non-secure state.
                 * The SCR.IRQ setting has already been taken into consideration
                 * when setting the target EL, so it does not have a further
                 * affect here.
                 */
                hcr = (env->cp15.hcr_el2 & HCR_IMO);
                scr = false;
                break;
            default:
                g_assert_not_reached();
            }

            if ((scr || hcr) && !secure) {
                unmasked = 1;
            }
        }
    }

    /* The PSTATE bits only mask the interrupt if we have not overriden the
     * ability above.
     */
    return unmasked || pstate_unmasked;
}

#define cpu_init(cpu_model) CPU(cpu_arm_init(cpu_model))

#define cpu_signal_handler cpu_arm_signal_handler
#define cpu_list arm_cpu_list

/* ARM has the following "translation regimes" (as the ARM ARM calls them):
 *
 * If EL3 is 64-bit:
 *  + NonSecure EL1 & 0 stage 1
 *  + NonSecure EL1 & 0 stage 2
 *  + NonSecure EL2
 *  + Secure EL1 & EL0
 *  + Secure EL3
 * If EL3 is 32-bit:
 *  + NonSecure PL1 & 0 stage 1
 *  + NonSecure PL1 & 0 stage 2
 *  + NonSecure PL2
 *  + Secure PL0 & PL1
 * (reminder: for 32 bit EL3, Secure PL1 is *EL3*, not EL1.)
 *
 * For QEMU, an mmu_idx is not quite the same as a translation regime because:
 *  1. we need to split the "EL1 & 0" regimes into two mmu_idxes, because they
 *     may differ in access permissions even if the VA->PA map is the same
 *  2. we want to cache in our TLB the full VA->IPA->PA lookup for a stage 1+2
 *     translation, which means that we have one mmu_idx that deals with two
 *     concatenated translation regimes [this sort of combined s1+2 TLB is
 *     architecturally permitted]
 *  3. we don't need to allocate an mmu_idx to translations that we won't be
 *     handling via the TLB. The only way to do a stage 1 translation without
 *     the immediate stage 2 translation is via the ATS or AT system insns,
 *     which can be slow-pathed and always do a page table walk.
 *  4. we can also safely fold together the "32 bit EL3" and "64 bit EL3"
 *     translation regimes, because they map reasonably well to each other
 *     and they can't both be active at the same time.
 * This gives us the following list of mmu_idx values:
 *
 * NS EL0 (aka NS PL0) stage 1+2
 * NS EL1 (aka NS PL1) stage 1+2
 * NS EL2 (aka NS PL2)
 * S EL3 (aka S PL1)
 * S EL0 (aka S PL0)
 * S EL1 (not used if EL3 is 32 bit)
 * NS EL0+1 stage 2
 *
 * (The last of these is an mmu_idx because we want to be able to use the TLB
 * for the accesses done as part of a stage 1 page table walk, rather than
 * having to walk the stage 2 page table over and over.)
 *
 * R profile CPUs have an MPU, but can use the same set of MMU indexes
 * as A profile. They only need to distinguish NS EL0 and NS EL1 (and
 * NS EL2 if we ever model a Cortex-R52).
 *
 * M profile CPUs are rather different as they do not have a true MMU.
 * They have the following different MMU indexes:
 *  User
 *  Privileged
 *  Execution priority negative (this is like privileged, but the
 *  MPU HFNMIENA bit means that it may have different access permission
 *  check results to normal privileged code, so can't share a TLB).
 *
 * The ARMMMUIdx and the mmu index value used by the core QEMU TLB code
 * are not quite the same -- different CPU types (most notably M profile
 * vs A/R profile) would like to use MMU indexes with different semantics,
 * but since we don't ever need to use all of those in a single CPU we
 * can avoid setting NB_MMU_MODES to more than 8. The lower bits of
 * ARMMMUIdx are the core TLB mmu index, and the higher bits are always
 * the same for any particular CPU.
 * Variables of type ARMMUIdx are always full values, and the core
 * index values are in variables of type 'int'.
 *
 * Our enumeration includes at the end some entries which are not "true"
 * mmu_idx values in that they don't have corresponding TLBs and are only
 * valid for doing slow path page table walks.
 *
 * The constant names here are patterned after the general style of the names
 * of the AT/ATS operations.
 * The values used are carefully arranged to make mmu_idx => EL lookup easy.
 */
#define ARM_MMU_IDX_A 0x10 /* A profile */
#define ARM_MMU_IDX_NOTLB 0x20 /* does not have a TLB */
#define ARM_MMU_IDX_M 0x40 /* M profile */

#define ARM_MMU_IDX_TYPE_MASK (~0x7)
#define ARM_MMU_IDX_COREIDX_MASK 0x7

typedef enum ARMMMUIdx {
    ARMMMUIdx_S12NSE0 = 0 | ARM_MMU_IDX_A,
    ARMMMUIdx_S12NSE1 = 1 | ARM_MMU_IDX_A,
    ARMMMUIdx_S1E2 = 2 | ARM_MMU_IDX_A,
    ARMMMUIdx_S1E3 = 3 | ARM_MMU_IDX_A,
    ARMMMUIdx_S1SE0 = 4 | ARM_MMU_IDX_A,
    ARMMMUIdx_S1SE1 = 5 | ARM_MMU_IDX_A,
    ARMMMUIdx_S2NS = 6 | ARM_MMU_IDX_A,
    ARMMMUIdx_MUser = 0 | ARM_MMU_IDX_M,
    ARMMMUIdx_MPriv = 1 | ARM_MMU_IDX_M,
    ARMMMUIdx_MNegPri = 2 | ARM_MMU_IDX_M,
    /* Indexes below here don't have TLBs and are used only for AT system
     * instructions or for the first stage of an S12 page table walk.
     */
    ARMMMUIdx_S1NSE0 = 0 | ARM_MMU_IDX_NOTLB,
    ARMMMUIdx_S1NSE1 = 1 | ARM_MMU_IDX_NOTLB,
} ARMMMUIdx;

/* Bit macros for the core-mmu-index values for each index,
 * for use when calling tlb_flush_by_mmuidx() and friends.
 */
typedef enum ARMMMUIdxBit {
    ARMMMUIdxBit_S12NSE0 = 1 << 0,
    ARMMMUIdxBit_S12NSE1 = 1 << 1,
    ARMMMUIdxBit_S1E2 = 1 << 2,
    ARMMMUIdxBit_S1E3 = 1 << 3,
    ARMMMUIdxBit_S1SE0 = 1 << 4,
    ARMMMUIdxBit_S1SE1 = 1 << 5,
    ARMMMUIdxBit_S2NS = 1 << 6,
    ARMMMUIdxBit_MUser = 1 << 0,
    ARMMMUIdxBit_MPriv = 1 << 1,
    ARMMMUIdxBit_MNegPri = 1 << 2,
} ARMMMUIdxBit;

#define MMU_USER_IDX 0

static inline int arm_to_core_mmu_idx(ARMMMUIdx mmu_idx)
{
    return mmu_idx & ARM_MMU_IDX_COREIDX_MASK;
}

static inline ARMMMUIdx core_to_arm_mmu_idx(CPUARMState *env, int mmu_idx)
{
    if (arm_feature(env, ARM_FEATURE_M)) {
        return mmu_idx | ARM_MMU_IDX_M;
    } else {
        return mmu_idx | ARM_MMU_IDX_A;
    }
}

/* Return the exception level we're running at if this is our mmu_idx */
static inline int arm_mmu_idx_to_el(ARMMMUIdx mmu_idx)
{
    switch (mmu_idx & ARM_MMU_IDX_TYPE_MASK) {
    case ARM_MMU_IDX_A:
        return mmu_idx & 3;
    case ARM_MMU_IDX_M:
        return mmu_idx == ARMMMUIdx_MUser ? 0 : 1;
    default:
        g_assert_not_reached();
    }
}

/* Determine the current mmu_idx to use for normal loads/stores */
static inline int cpu_mmu_index(CPUARMState *env, bool ifetch)
{
    int el = arm_current_el(env);

    if (arm_feature(env, ARM_FEATURE_M)) {
        ARMMMUIdx mmu_idx = el == 0 ? ARMMMUIdx_MUser : ARMMMUIdx_MPriv;

        /* Execution priority is negative if FAULTMASK is set or
         * we're in a HardFault or NMI handler.
         */
        if ((env->v7m.exception > 0 && env->v7m.exception <= 3)
            || env->daif & PSTATE_F) {
            return arm_to_core_mmu_idx(ARMMMUIdx_MNegPri);
        }

        return arm_to_core_mmu_idx(mmu_idx);
    }

    if (el < 2 && arm_is_secure_below_el3(env)) {
        return arm_to_core_mmu_idx(ARMMMUIdx_S1SE0 + el);
    }
    return el;
}

/* Indexes used when registering address spaces with cpu_address_space_init */
typedef enum ARMASIdx {
    ARMASIdx_NS = 0,
    ARMASIdx_S = 1,
} ARMASIdx;

/* Return the Exception Level targeted by debug exceptions. */
static inline int arm_debug_target_el(CPUARMState *env)
{
    bool secure = arm_is_secure(env);
    bool route_to_el2 = false;

    if (arm_feature(env, ARM_FEATURE_EL2) && !secure) {
        route_to_el2 = env->cp15.hcr_el2 & HCR_TGE ||
                       env->cp15.mdcr_el2 & (1 << 8);
    }

    if (route_to_el2) {
        return 2;
    } else if (arm_feature(env, ARM_FEATURE_EL3) &&
               !arm_el_is_aa64(env, 3) && secure) {
        return 3;
    } else {
        return 1;
    }
}

static inline bool aa64_generate_debug_exceptions(CPUARMState *env)
{
    if (arm_is_secure(env)) {
        /* MDCR_EL3.SDD disables debug events from Secure state */
        if (extract32(env->cp15.mdcr_el3, 16, 1) != 0
            || arm_current_el(env) == 3) {
            return false;
        }
    }

    if (arm_current_el(env) == arm_debug_target_el(env)) {
        if ((extract32(env->cp15.mdscr_el1, 13, 1) == 0)
            || (env->daif & PSTATE_D)) {
            return false;
        }
    }
    return true;
}

static inline bool aa32_generate_debug_exceptions(CPUARMState *env)
{
    int el = arm_current_el(env);

    if (el == 0 && arm_el_is_aa64(env, 1)) {
        return aa64_generate_debug_exceptions(env);
    }

    if (arm_is_secure(env)) {
        int spd;

        if (el == 0 && (env->cp15.sder & 1)) {
            /* SDER.SUIDEN means debug exceptions from Secure EL0
             * are always enabled. Otherwise they are controlled by
             * SDCR.SPD like those from other Secure ELs.
             */
            return true;
        }

        spd = extract32(env->cp15.mdcr_el3, 14, 2);
        switch (spd) {
        case 1:
            /* SPD == 0b01 is reserved, but behaves as 0b00. */
        case 0:
            /* For 0b00 we return true if external secure invasive debug
             * is enabled. On real hardware this is controlled by external
             * signals to the core. QEMU always permits debug, and behaves
             * as if DBGEN, SPIDEN, NIDEN and SPNIDEN are all tied high.
             */
            return true;
        case 2:
            return false;
        case 3:
            return true;
        }
    }

    return el != 2;
}

/* Return true if debugging exceptions are currently enabled.
 * This corresponds to what in ARM ARM pseudocode would be
 *    if UsingAArch32() then
 *        return AArch32.GenerateDebugExceptions()
 *    else
 *        return AArch64.GenerateDebugExceptions()
 * We choose to push the if() down into this function for clarity,
 * since the pseudocode has it at all callsites except for the one in
 * CheckSoftwareStep(), where it is elided because both branches would
 * always return the same value.
 *
 * Parts of the pseudocode relating to EL2 and EL3 are omitted because we
 * don't yet implement those exception levels or their associated trap bits.
 */
static inline bool arm_generate_debug_exceptions(CPUARMState *env)
{
    if (env->aarch64) {
        return aa64_generate_debug_exceptions(env);
    } else {
        return aa32_generate_debug_exceptions(env);
    }
}

/* Is single-stepping active? (Note that the "is EL_D AArch64?" check
 * implicitly means this always returns false in pre-v8 CPUs.)
 */
static inline bool arm_singlestep_active(CPUARMState *env)
{
    return extract32(env->cp15.mdscr_el1, 0, 1)
        && arm_el_is_aa64(env, arm_debug_target_el(env))
        && arm_generate_debug_exceptions(env);
}

static inline bool arm_sctlr_b(CPUARMState *env)
{
    return
        /* We need not implement SCTLR.ITD in user-mode emulation, so
         * let linux-user ignore the fact that it conflicts with SCTLR_B.
         * This lets people run BE32 binaries with "-cpu any".
         */
#ifndef CONFIG_USER_ONLY
        !arm_feature(env, ARM_FEATURE_V7) &&
#endif
        (env->cp15.sctlr_el[1] & SCTLR_B) != 0;
}

/* Return true if the processor is in big-endian mode. */
static inline bool arm_cpu_data_is_big_endian(CPUARMState *env)
{
    int cur_el;

    /* In 32bit endianness is determined by looking at CPSR's E bit */
    if (!is_a64(env)) {
        return
#ifdef CONFIG_USER_ONLY
            /* In system mode, BE32 is modelled in line with the
             * architecture (as word-invariant big-endianness), where loads
             * and stores are done little endian but from addresses which
             * are adjusted by XORing with the appropriate constant. So the
             * endianness to use for the raw data access is not affected by
             * SCTLR.B.
             * In user mode, however, we model BE32 as byte-invariant
             * big-endianness (because user-only code cannot tell the
             * difference), and so we need to use a data access endianness
             * that depends on SCTLR.B.
             */
            arm_sctlr_b(env) ||
#endif
                ((env->uncached_cpsr & CPSR_E) ? 1 : 0);
    }

    cur_el = arm_current_el(env);

    if (cur_el == 0) {
        return (env->cp15.sctlr_el[1] & SCTLR_E0E) != 0;
    }

    return (env->cp15.sctlr_el[cur_el] & SCTLR_EE) != 0;
}

#include "exec/cpu-all.h"

/* Bit usage in the TB flags field: bit 31 indicates whether we are
 * in 32 or 64 bit mode. The meaning of the other bits depends on that.
 * We put flags which are shared between 32 and 64 bit mode at the top
 * of the word, and flags which apply to only one mode at the bottom.
 */
#define ARM_TBFLAG_AARCH64_STATE_SHIFT 31
#define ARM_TBFLAG_AARCH64_STATE_MASK  (1U << ARM_TBFLAG_AARCH64_STATE_SHIFT)
#define ARM_TBFLAG_MMUIDX_SHIFT 28
#define ARM_TBFLAG_MMUIDX_MASK (0x7 << ARM_TBFLAG_MMUIDX_SHIFT)
#define ARM_TBFLAG_SS_ACTIVE_SHIFT 27
#define ARM_TBFLAG_SS_ACTIVE_MASK (1 << ARM_TBFLAG_SS_ACTIVE_SHIFT)
#define ARM_TBFLAG_PSTATE_SS_SHIFT 26
#define ARM_TBFLAG_PSTATE_SS_MASK (1 << ARM_TBFLAG_PSTATE_SS_SHIFT)
/* Target EL if we take a floating-point-disabled exception */
#define ARM_TBFLAG_FPEXC_EL_SHIFT 24
#define ARM_TBFLAG_FPEXC_EL_MASK (0x3 << ARM_TBFLAG_FPEXC_EL_SHIFT)

/* Bit usage when in AArch32 state: */
#define ARM_TBFLAG_THUMB_SHIFT      0
#define ARM_TBFLAG_THUMB_MASK       (1 << ARM_TBFLAG_THUMB_SHIFT)
#define ARM_TBFLAG_VECLEN_SHIFT     1
#define ARM_TBFLAG_VECLEN_MASK      (0x7 << ARM_TBFLAG_VECLEN_SHIFT)
#define ARM_TBFLAG_VECSTRIDE_SHIFT  4
#define ARM_TBFLAG_VECSTRIDE_MASK   (0x3 << ARM_TBFLAG_VECSTRIDE_SHIFT)
#define ARM_TBFLAG_VFPEN_SHIFT      7
#define ARM_TBFLAG_VFPEN_MASK       (1 << ARM_TBFLAG_VFPEN_SHIFT)
#define ARM_TBFLAG_CONDEXEC_SHIFT   8
#define ARM_TBFLAG_CONDEXEC_MASK    (0xff << ARM_TBFLAG_CONDEXEC_SHIFT)
#define ARM_TBFLAG_SCTLR_B_SHIFT    16
#define ARM_TBFLAG_SCTLR_B_MASK     (1 << ARM_TBFLAG_SCTLR_B_SHIFT)
/* We store the bottom two bits of the CPAR as TB flags and handle
 * checks on the other bits at runtime
 */
#define ARM_TBFLAG_XSCALE_CPAR_SHIFT 17
#define ARM_TBFLAG_XSCALE_CPAR_MASK (3 << ARM_TBFLAG_XSCALE_CPAR_SHIFT)
/* Indicates whether cp register reads and writes by guest code should access
 * the secure or nonsecure bank of banked registers; note that this is not
 * the same thing as the current security state of the processor!
 */
#define ARM_TBFLAG_NS_SHIFT         19
#define ARM_TBFLAG_NS_MASK          (1 << ARM_TBFLAG_NS_SHIFT)
#define ARM_TBFLAG_BE_DATA_SHIFT    20
#define ARM_TBFLAG_BE_DATA_MASK     (1 << ARM_TBFLAG_BE_DATA_SHIFT)
/* For M profile only, Handler (ie not Thread) mode */
#define ARM_TBFLAG_HANDLER_SHIFT    21
#define ARM_TBFLAG_HANDLER_MASK     (1 << ARM_TBFLAG_HANDLER_SHIFT)

/* Bit usage when in AArch64 state */
#define ARM_TBFLAG_TBI0_SHIFT 0        /* TBI0 for EL0/1 or TBI for EL2/3 */
#define ARM_TBFLAG_TBI0_MASK (0x1ull << ARM_TBFLAG_TBI0_SHIFT)
#define ARM_TBFLAG_TBI1_SHIFT 1        /* TBI1 for EL0/1  */
#define ARM_TBFLAG_TBI1_MASK (0x1ull << ARM_TBFLAG_TBI1_SHIFT)

/* some convenience accessor macros */
#define ARM_TBFLAG_AARCH64_STATE(F) \
    (((F) & ARM_TBFLAG_AARCH64_STATE_MASK) >> ARM_TBFLAG_AARCH64_STATE_SHIFT)
#define ARM_TBFLAG_MMUIDX(F) \
    (((F) & ARM_TBFLAG_MMUIDX_MASK) >> ARM_TBFLAG_MMUIDX_SHIFT)
#define ARM_TBFLAG_SS_ACTIVE(F) \
    (((F) & ARM_TBFLAG_SS_ACTIVE_MASK) >> ARM_TBFLAG_SS_ACTIVE_SHIFT)
#define ARM_TBFLAG_PSTATE_SS(F) \
    (((F) & ARM_TBFLAG_PSTATE_SS_MASK) >> ARM_TBFLAG_PSTATE_SS_SHIFT)
#define ARM_TBFLAG_FPEXC_EL(F) \
    (((F) & ARM_TBFLAG_FPEXC_EL_MASK) >> ARM_TBFLAG_FPEXC_EL_SHIFT)
#define ARM_TBFLAG_THUMB(F) \
    (((F) & ARM_TBFLAG_THUMB_MASK) >> ARM_TBFLAG_THUMB_SHIFT)
#define ARM_TBFLAG_VECLEN(F) \
    (((F) & ARM_TBFLAG_VECLEN_MASK) >> ARM_TBFLAG_VECLEN_SHIFT)
#define ARM_TBFLAG_VECSTRIDE(F) \
    (((F) & ARM_TBFLAG_VECSTRIDE_MASK) >> ARM_TBFLAG_VECSTRIDE_SHIFT)
#define ARM_TBFLAG_VFPEN(F) \
    (((F) & ARM_TBFLAG_VFPEN_MASK) >> ARM_TBFLAG_VFPEN_SHIFT)
#define ARM_TBFLAG_CONDEXEC(F) \
    (((F) & ARM_TBFLAG_CONDEXEC_MASK) >> ARM_TBFLAG_CONDEXEC_SHIFT)
#define ARM_TBFLAG_SCTLR_B(F) \
    (((F) & ARM_TBFLAG_SCTLR_B_MASK) >> ARM_TBFLAG_SCTLR_B_SHIFT)
#define ARM_TBFLAG_XSCALE_CPAR(F) \
    (((F) & ARM_TBFLAG_XSCALE_CPAR_MASK) >> ARM_TBFLAG_XSCALE_CPAR_SHIFT)
#define ARM_TBFLAG_NS(F) \
    (((F) & ARM_TBFLAG_NS_MASK) >> ARM_TBFLAG_NS_SHIFT)
#define ARM_TBFLAG_BE_DATA(F) \
    (((F) & ARM_TBFLAG_BE_DATA_MASK) >> ARM_TBFLAG_BE_DATA_SHIFT)
#define ARM_TBFLAG_HANDLER(F) \
    (((F) & ARM_TBFLAG_HANDLER_MASK) >> ARM_TBFLAG_HANDLER_SHIFT)
#define ARM_TBFLAG_TBI0(F) \
    (((F) & ARM_TBFLAG_TBI0_MASK) >> ARM_TBFLAG_TBI0_SHIFT)
#define ARM_TBFLAG_TBI1(F) \
    (((F) & ARM_TBFLAG_TBI1_MASK) >> ARM_TBFLAG_TBI1_SHIFT)

static inline bool bswap_code(bool sctlr_b)
{
#ifdef CONFIG_USER_ONLY
    /* BE8 (SCTLR.B = 0, TARGET_WORDS_BIGENDIAN = 1) is mixed endian.
     * The invalid combination SCTLR.B=1/CPSR.E=1/TARGET_WORDS_BIGENDIAN=0
     * would also end up as a mixed-endian mode with BE code, LE data.
     */
    return
#ifdef TARGET_WORDS_BIGENDIAN
        1 ^
#endif
        sctlr_b;
#else
    /* All code access in ARM is little endian, and there are no loaders
     * doing swaps that need to be reversed
     */
    return 0;
#endif
}

/* Return the exception level to which FP-disabled exceptions should
 * be taken, or 0 if FP is enabled.
 */
static inline int fp_exception_el(CPUARMState *env)
{
    int fpen;
    int cur_el = arm_current_el(env);

    /* CPACR and the CPTR registers don't exist before v6, so FP is
     * always accessible
     */
    if (!arm_feature(env, ARM_FEATURE_V6)) {
        return 0;
    }

    /* The CPACR controls traps to EL1, or PL1 if we're 32 bit:
     * 0, 2 : trap EL0 and EL1/PL1 accesses
     * 1    : trap only EL0 accesses
     * 3    : trap no accesses
     */
    fpen = extract32(env->cp15.cpacr_el1, 20, 2);
    switch (fpen) {
    case 0:
    case 2:
        if (cur_el == 0 || cur_el == 1) {
            /* Trap to PL1, which might be EL1 or EL3 */
            if (arm_is_secure(env) && !arm_el_is_aa64(env, 3)) {
                return 3;
            }
            return 1;
        }
        if (cur_el == 3 && !is_a64(env)) {
            /* Secure PL1 running at EL3 */
            return 3;
        }
        break;
    case 1:
        if (cur_el == 0) {
            return 1;
        }
        break;
    case 3:
        break;
    }

    /* For the CPTR registers we don't need to guard with an ARM_FEATURE
     * check because zero bits in the registers mean "don't trap".
     */

    /* CPTR_EL2 : present in v7VE or v8 */
    if (cur_el <= 2 && extract32(env->cp15.cptr_el[2], 10, 1)
        && !arm_is_secure_below_el3(env)) {
        /* Trap FP ops at EL2, NS-EL1 or NS-EL0 to EL2 */
        return 2;
    }

    /* CPTR_EL3 : present in v8 */
    if (extract32(env->cp15.cptr_el[3], 10, 1)) {
        /* Trap all FP ops to EL3 */
        return 3;
    }

    return 0;
}

#ifdef CONFIG_USER_ONLY
static inline bool arm_cpu_bswap_data(CPUARMState *env)
{
    return
#ifdef TARGET_WORDS_BIGENDIAN
       1 ^
#endif
       arm_cpu_data_is_big_endian(env);
}
#endif

#ifndef CONFIG_USER_ONLY
/**
 * arm_regime_tbi0:
 * @env: CPUARMState
 * @mmu_idx: MMU index indicating required translation regime
 *
 * Extracts the TBI0 value from the appropriate TCR for the current EL
 *
 * Returns: the TBI0 value.
 */
uint32_t arm_regime_tbi0(CPUARMState *env, ARMMMUIdx mmu_idx);

/**
 * arm_regime_tbi1:
 * @env: CPUARMState
 * @mmu_idx: MMU index indicating required translation regime
 *
 * Extracts the TBI1 value from the appropriate TCR for the current EL
 *
 * Returns: the TBI1 value.
 */
uint32_t arm_regime_tbi1(CPUARMState *env, ARMMMUIdx mmu_idx);
#else
/* We can't handle tagged addresses properly in user-only mode */
static inline uint32_t arm_regime_tbi0(CPUARMState *env, ARMMMUIdx mmu_idx)
{
    return 0;
}

static inline uint32_t arm_regime_tbi1(CPUARMState *env, ARMMMUIdx mmu_idx)
{
    return 0;
}
#endif

static inline void cpu_get_tb_cpu_state(CPUARMState *env, target_ulong *pc,
                                        target_ulong *cs_base, uint32_t *flags)
{
<<<<<<< HEAD
    ARMMMUIdx mmu_idx = (ARMMMUIdx)cpu_mmu_index(env, false);
=======
    ARMMMUIdx mmu_idx = core_to_arm_mmu_idx(env, cpu_mmu_index(env, false));
>>>>>>> 54affb3a
    if (is_a64(env)) {
        *pc = env->pc;
        *flags = ARM_TBFLAG_AARCH64_STATE_MASK;
        /* Get control bits for tagged addresses */
        *flags |= (arm_regime_tbi0(env, mmu_idx) << ARM_TBFLAG_TBI0_SHIFT);
        *flags |= (arm_regime_tbi1(env, mmu_idx) << ARM_TBFLAG_TBI1_SHIFT);
    } else {
        *pc = env->regs[15];
        *flags = (env->thumb << ARM_TBFLAG_THUMB_SHIFT)
            | (env->vfp.vec_len << ARM_TBFLAG_VECLEN_SHIFT)
            | (env->vfp.vec_stride << ARM_TBFLAG_VECSTRIDE_SHIFT)
            | (env->condexec_bits << ARM_TBFLAG_CONDEXEC_SHIFT)
            | (arm_sctlr_b(env) << ARM_TBFLAG_SCTLR_B_SHIFT);
        if (!(access_secure_reg(env))) {
            *flags |= ARM_TBFLAG_NS_MASK;
        }
        if (env->vfp.xregs[ARM_VFP_FPEXC] & (1 << 30)
            || arm_el_is_aa64(env, 1)) {
            *flags |= ARM_TBFLAG_VFPEN_MASK;
        }
        *flags |= (extract32(env->cp15.c15_cpar, 0, 2)
                   << ARM_TBFLAG_XSCALE_CPAR_SHIFT);
    }

    *flags |= (arm_to_core_mmu_idx(mmu_idx) << ARM_TBFLAG_MMUIDX_SHIFT);

    /* The SS_ACTIVE and PSTATE_SS bits correspond to the state machine
     * states defined in the ARM ARM for software singlestep:
     *  SS_ACTIVE   PSTATE.SS   State
     *     0            x       Inactive (the TB flag for SS is always 0)
     *     1            0       Active-pending
     *     1            1       Active-not-pending
     */
    if (arm_singlestep_active(env)) {
        *flags |= ARM_TBFLAG_SS_ACTIVE_MASK;
        if (is_a64(env)) {
            if (env->pstate & PSTATE_SS) {
                *flags |= ARM_TBFLAG_PSTATE_SS_MASK;
            }
        } else {
            if (env->uncached_cpsr & PSTATE_SS) {
                *flags |= ARM_TBFLAG_PSTATE_SS_MASK;
            }
        }
    }
    if (arm_cpu_data_is_big_endian(env)) {
        *flags |= ARM_TBFLAG_BE_DATA_MASK;
    }
    *flags |= fp_exception_el(env) << ARM_TBFLAG_FPEXC_EL_SHIFT;

    if (env->v7m.exception != 0) {
        *flags |= ARM_TBFLAG_HANDLER_MASK;
    }

    *cs_base = 0;
}

enum {
    QEMU_PSCI_CONDUIT_DISABLED = 0,
    QEMU_PSCI_CONDUIT_SMC = 1,
    QEMU_PSCI_CONDUIT_HVC = 2,
};

#ifndef CONFIG_USER_ONLY
/* Return the address space index to use for a memory access */
static inline int arm_asidx_from_attrs(CPUState *cs, MemTxAttrs attrs)
{
    return attrs.secure ? ARMASIdx_S : ARMASIdx_NS;
}

/* Return the AddressSpace to use for a memory access
 * (which depends on whether the access is S or NS, and whether
 * the board gave us a separate AddressSpace for S accesses).
 */
static inline AddressSpace *arm_addressspace(CPUState *cs, MemTxAttrs attrs)
{
    return cpu_get_address_space(cs, arm_asidx_from_attrs(cs, attrs));
}
#endif

/**
 * arm_register_el_change_hook:
 * Register a hook function which will be called back whenever this
 * CPU changes exception level or mode. The hook function will be
 * passed a pointer to the ARMCPU and the opaque data pointer passed
 * to this function when the hook was registered.
 *
 * Note that we currently only support registering a single hook function,
 * and will assert if this function is called twice.
 * This facility is intended for the use of the GICv3 emulation.
 */
void arm_register_el_change_hook(ARMCPU *cpu, ARMELChangeHook *hook,
                                 void *opaque);

/**
 * arm_get_el_change_hook_opaque:
 * Return the opaque data that will be used by the el_change_hook
 * for this CPU.
 */
static inline void *arm_get_el_change_hook_opaque(ARMCPU *cpu)
{
    return cpu->el_change_hook_opaque;
}

#endif<|MERGE_RESOLUTION|>--- conflicted
+++ resolved
@@ -2130,9 +2130,9 @@
 static inline ARMMMUIdx core_to_arm_mmu_idx(CPUARMState *env, int mmu_idx)
 {
     if (arm_feature(env, ARM_FEATURE_M)) {
-        return mmu_idx | ARM_MMU_IDX_M;
+        return (ARMMMUIdx)(mmu_idx | ARM_MMU_IDX_M);
     } else {
-        return mmu_idx | ARM_MMU_IDX_A;
+        return (ARMMMUIdx)(mmu_idx | ARM_MMU_IDX_A);
     }
 }
 
@@ -2169,7 +2169,7 @@
     }
 
     if (el < 2 && arm_is_secure_below_el3(env)) {
-        return arm_to_core_mmu_idx(ARMMMUIdx_S1SE0 + el);
+        return arm_to_core_mmu_idx((ARMMMUIdx)(ARMMMUIdx_S1SE0 + el));
     }
     return el;
 }
@@ -2565,11 +2565,7 @@
 static inline void cpu_get_tb_cpu_state(CPUARMState *env, target_ulong *pc,
                                         target_ulong *cs_base, uint32_t *flags)
 {
-<<<<<<< HEAD
-    ARMMMUIdx mmu_idx = (ARMMMUIdx)cpu_mmu_index(env, false);
-=======
     ARMMMUIdx mmu_idx = core_to_arm_mmu_idx(env, cpu_mmu_index(env, false));
->>>>>>> 54affb3a
     if (is_a64(env)) {
         *pc = env->pc;
         *flags = ARM_TBFLAG_AARCH64_STATE_MASK;
