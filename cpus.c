--- conflicted
+++ resolved
@@ -50,16 +50,9 @@
 #include "qapi-event.h"
 #include "hw/nmi.h"
 #include "sysemu/replay.h"
-<<<<<<< HEAD
+#include "hw/boards.h"
 
 #include "panda/rr/rr_log.h"
-
-#ifndef _WIN32
-#include "qemu/compatfd.h"
-#endif
-=======
-#include "hw/boards.h"
->>>>>>> 54affb3a
 
 #ifdef CONFIG_LINUX
 
@@ -1088,16 +1081,12 @@
 
 static void qemu_tcg_wait_io_event(CPUState *cpu)
 {
-<<<<<<< HEAD
-    while (all_cpu_threads_idle()) {
+    while (qemu_tcg_should_sleep(cpu)) {
         // We're in replay, so replay the interrupt!
         // Otherwise e.g. if the CPU has HLTd it will just sit here forever.
         if (rr_in_replay() && rr_num_instr_before_next_interrupt() == 0) break;
 
-=======
-    while (qemu_tcg_should_sleep(cpu)) {
         stop_tcg_kick_timer();
->>>>>>> 54affb3a
         qemu_cond_wait(cpu->halt_cond, &qemu_global_mutex);
     }
 
