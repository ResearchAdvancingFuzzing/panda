--- conflicted
+++ resolved
@@ -1077,14 +1077,11 @@
 static void qemu_tcg_wait_io_event(CPUState *cpu)
 {
     while (all_cpu_threads_idle()) {
-<<<<<<< HEAD
         // We're in replay, so replay the interrupt!
         // Otherwise e.g. if the CPU has HLTd it will just sit here forever.
         if (rr_in_replay() && rr_num_instr_before_next_interrupt() == 0) break;
 
-=======
         stop_tcg_kick_timer();
->>>>>>> 2f169606
         qemu_cond_wait(cpu->halt_cond, &qemu_global_mutex);
     }
 
