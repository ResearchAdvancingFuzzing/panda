/*
 *  emulator main execution loop
 *
 *  Copyright (c) 2003-2005 Fabrice Bellard
 *
 * This library is free software; you can redistribute it and/or
 * modify it under the terms of the GNU Lesser General Public
 * License as published by the Free Software Foundation; either
 * version 2 of the License, or (at your option) any later version.
 *
 * This library is distributed in the hope that it will be useful,
 * but WITHOUT ANY WARRANTY; without even the implied warranty of
 * MERCHANTABILITY or FITNESS FOR A PARTICULAR PURPOSE.  See the GNU
 * Lesser General Public License for more details.
 *
 * You should have received a copy of the GNU Lesser General Public
 * License along with this library; if not, see <http://www.gnu.org/licenses/>.
 */

/*
 * The file was modified for S2E Selective Symbolic Execution Framework
 *
 * Copyright (c) 2010, Dependable Systems Laboratory, EPFL
 *
 * Currently maintained by:
 *    Volodymyr Kuznetsov <vova.kuznetsov@epfl.ch>
 *    Vitaly Chipounov <vitaly.chipounov@epfl.ch>
 *
 * All contributors are listed in S2E-AUTHORS file.
 *
 */

#include "qemu/osdep.h"
#include "cpu.h"
#include "trace.h"
#include "disas/disas.h"
#include "exec/exec-all.h"
#include "tcg.h"
#include "qemu/atomic.h"
#include "sysemu/qtest.h"
#include "qemu/timer.h"
#include "exec/address-spaces.h"
#include "qemu/rcu.h"
#include "exec/tb-hash.h"
#include "exec/log.h"
#if defined(TARGET_I386) && !defined(CONFIG_USER_ONLY)
#include "hw/i386/apic.h"
#endif
#include "sysemu/replay.h"
#include "panda/rr/rr_log.h"

#include "panda/callback_support.h"
#include "panda/common.h"

#ifdef CONFIG_LLVM
#include "panda/tcg-llvm.h"
const int has_llvm_engine = 1;
#endif

int generate_llvm = 0;
int execute_llvm = 0;

/* -icount align implementation. */

typedef struct SyncClocks {
    int64_t diff_clk;
    int64_t last_cpu_icount;
    int64_t realtime_clock;
} SyncClocks;

#if !defined(CONFIG_USER_ONLY)
/* Allow the guest to have a max 3ms advance.
 * The difference between the 2 clocks could therefore
 * oscillate around 0.
 */
#define VM_CLOCK_ADVANCE 3000000
#define THRESHOLD_REDUCE 1.5
#define MAX_DELAY_PRINT_RATE 2000000000LL
#define MAX_NB_PRINTS 100

// Needed to prevent before_block_exec_invalidate_opt from 
// running more than once
bool panda_bb_invalidate_done = false;

static void align_clocks(SyncClocks *sc, const CPUState *cpu)
{
    int64_t cpu_icount;

    if (!icount_align_option) {
        return;
    }

    cpu_icount = cpu->icount_extra + cpu->icount_decr.u16.low;
    sc->diff_clk += cpu_icount_to_ns(sc->last_cpu_icount - cpu_icount);
    sc->last_cpu_icount = cpu_icount;

    if (sc->diff_clk > VM_CLOCK_ADVANCE) {
#ifndef _WIN32
        struct timespec sleep_delay, rem_delay;
        sleep_delay.tv_sec = sc->diff_clk / 1000000000LL;
        sleep_delay.tv_nsec = sc->diff_clk % 1000000000LL;
        if (nanosleep(&sleep_delay, &rem_delay) < 0) {
            sc->diff_clk = rem_delay.tv_sec * 1000000000LL + rem_delay.tv_nsec;
        } else {
            sc->diff_clk = 0;
        }
#else
        Sleep(sc->diff_clk / SCALE_MS);
        sc->diff_clk = 0;
#endif
    }
}

static void print_delay(const SyncClocks *sc)
{
    static float threshold_delay;
    static int64_t last_realtime_clock;
    static int nb_prints;

    if (icount_align_option &&
        sc->realtime_clock - last_realtime_clock >= MAX_DELAY_PRINT_RATE &&
        nb_prints < MAX_NB_PRINTS) {
        if ((-sc->diff_clk / (float)1000000000LL > threshold_delay) ||
            (-sc->diff_clk / (float)1000000000LL <
             (threshold_delay - THRESHOLD_REDUCE))) {
            threshold_delay = (-sc->diff_clk / 1000000000LL) + 1;
            printf("Warning: The guest is now late by %.1f to %.1f seconds\n",
                   threshold_delay - 1,
                   threshold_delay);
            nb_prints++;
            last_realtime_clock = sc->realtime_clock;
        }
    }
}

static void init_delay_params(SyncClocks *sc,
                              const CPUState *cpu)
{
    if (!icount_align_option) {
        return;
    }
    sc->realtime_clock = qemu_clock_get_ns(QEMU_CLOCK_VIRTUAL_RT);
    sc->diff_clk = qemu_clock_get_ns(QEMU_CLOCK_VIRTUAL) - sc->realtime_clock;
    sc->last_cpu_icount = cpu->icount_extra + cpu->icount_decr.u16.low;
    if (sc->diff_clk < max_delay) {
        max_delay = sc->diff_clk;
    }
    if (sc->diff_clk > max_advance) {
        max_advance = sc->diff_clk;
    }

    /* Print every 2s max if the guest is late. We limit the number
       of printed messages to NB_PRINT_MAX(currently 100) */
    print_delay(sc);
}
#else
static void align_clocks(SyncClocks *sc, const CPUState *cpu)
{
}

static void init_delay_params(SyncClocks *sc, const CPUState *cpu)
{
}
#endif /* CONFIG USER ONLY */

/* Execute a TB, and fix up the CPU state afterwards if necessary */
static inline tcg_target_ulong cpu_tb_exec(CPUState *cpu, TranslationBlock *itb)
{
    CPUArchState *env = cpu->env_ptr;
    uintptr_t ret;
    TranslationBlock *last_tb;
    int tb_exit;
    uint8_t *tb_ptr = itb->tc_ptr;

    qemu_log_mask_and_addr(CPU_LOG_EXEC, itb->pc,
                           "Trace %p [" TARGET_FMT_lx "] %s\n",
                           itb->tc_ptr, itb->pc, lookup_symbol(itb->pc));

#if defined(DEBUG_DISAS)
    if (qemu_loglevel_mask(CPU_LOG_TB_CPU)
        && qemu_log_in_addr_range(itb->pc)) {
#if defined(TARGET_I386)
        log_cpu_state(cpu, CPU_DUMP_CCOP);
#elif defined(TARGET_M68K)
        /* ??? Should not modify env state for dumping.  */
        cpu_m68k_flush_flags(env, env->cc_op);
        env->cc_op = CC_OP_FLAGS;
        env->sr = (env->sr & 0xffe0) | env->cc_dest | (env->cc_x << 4);
        log_cpu_state(cpu, 0);
#else
        log_cpu_state(cpu, 0);
#endif
    }
#endif /* DEBUG_DISAS */

    cpu->can_do_io = !use_icount;

#if defined(CONFIG_LLVM)
    if (execute_llvm){
        assert(itb->llvm_tc_ptr);
        //next_tb = tcg_llvm_qemu_tb_exec(env, tb);
        ret = tcg_llvm_qemu_tb_exec(env, itb);
    } else {
        assert(tb_ptr);
        ret = tcg_qemu_tb_exec(env, tb_ptr);
    }
#else
    ret = tcg_qemu_tb_exec(env, tb_ptr);
#endif // CONFIG_LLVM

    // NB: This is where we did this in panda1
    panda_bb_invalidate_done = false;
    panda_callbacks_before_block_exec(cpu, itb);

    cpu->can_do_io = 1;
    last_tb = (TranslationBlock *)(ret & ~TB_EXIT_MASK);

    panda_callbacks_after_block_exec(cpu, itb);

    tb_exit = ret & TB_EXIT_MASK;
    trace_exec_tb_exit(last_tb, tb_exit);

    if (tb_exit > TB_EXIT_IDX1) {
        /* We didn't start executing this TB (eg because the instruction
         * counter hit zero); we must restore the guest PC to the address
         * of the start of the TB.
         */
        CPUClass *cc = CPU_GET_CLASS(cpu);
        qemu_log_mask_and_addr(CPU_LOG_EXEC, last_tb->pc,
                               "Stopped execution of TB chain before %p ["
                               TARGET_FMT_lx "] %s\n",
                               last_tb->tc_ptr, last_tb->pc,
                               lookup_symbol(last_tb->pc));
        if (cc->synchronize_from_tb) {
            cc->synchronize_from_tb(cpu, last_tb);
        } else {
            assert(cc->set_pc);
            cc->set_pc(cpu, last_tb->pc);
        }
    }
    if (tb_exit == TB_EXIT_REQUESTED) {
        /* We were asked to stop executing TBs (probably a pending
         * interrupt. We've now stopped, so clear the flag.
         */
        atomic_set(&cpu->tcg_exit_req, 0);
    }
    return ret;
}

#ifndef CONFIG_USER_ONLY
/* Execute the code without caching the generated code. An interpreter
   could be used if available. */
static void cpu_exec_nocache(CPUState *cpu, int max_cycles,
                             TranslationBlock *orig_tb, bool ignore_icount)
{
    TranslationBlock *tb;

    /* Should never happen.
       We only end up here when an existing TB is too long.  */
    if (max_cycles > CF_COUNT_MASK)
        max_cycles = CF_COUNT_MASK;

    tb = tb_gen_code(cpu, orig_tb->pc, orig_tb->cs_base, orig_tb->flags,
                     max_cycles | CF_NOCACHE
                         | (ignore_icount ? CF_IGNORE_ICOUNT : 0));
    tb->orig_tb = orig_tb;
    /* execute the generated code */
    trace_exec_tb_nocache(tb, tb->pc);
    cpu_tb_exec(cpu, tb);
    tb_phys_invalidate(tb, -1);
    tb_free(tb);
}
#endif

struct tb_desc {
    target_ulong pc;
    target_ulong cs_base;
    CPUArchState *env;
    tb_page_addr_t phys_page1;
    uint32_t flags;
};

static bool tb_cmp(const void *p, const void *d)
{
    const TranslationBlock *tb = p;
    const struct tb_desc *desc = d;

    if (tb->pc == desc->pc &&
        tb->page_addr[0] == desc->phys_page1 &&
        tb->cs_base == desc->cs_base &&
        tb->flags == desc->flags &&
        !atomic_read(&tb->invalid)) {
        /* check next page if needed */
        if (tb->page_addr[1] == -1) {
            return true;
        } else {
            tb_page_addr_t phys_page2;
            target_ulong virt_page2;

            virt_page2 = (desc->pc & TARGET_PAGE_MASK) + TARGET_PAGE_SIZE;
            phys_page2 = get_page_addr_code(desc->env, virt_page2);
            if (tb->page_addr[1] == phys_page2) {
                return true;
            }
        }
    }
    return false;
}

static TranslationBlock *tb_htable_lookup(CPUState *cpu,
                                          target_ulong pc,
                                          target_ulong cs_base,
                                          uint32_t flags)
{
    tb_page_addr_t phys_pc;
    struct tb_desc desc;
    uint32_t h;

    desc.env = (CPUArchState *)cpu->env_ptr;
    desc.cs_base = cs_base;
    desc.flags = flags;
    desc.pc = pc;
    phys_pc = get_page_addr_code(desc.env, pc);
    desc.phys_page1 = phys_pc & TARGET_PAGE_MASK;
    h = tb_hash_func(phys_pc, pc, flags);
    return qht_lookup(&tcg_ctx.tb_ctx.htable, tb_cmp, &desc, h);
}

static inline TranslationBlock *tb_find(CPUState *cpu,
                                        TranslationBlock *last_tb,
                                        int tb_exit)
{
    CPUArchState *env = (CPUArchState *)cpu->env_ptr;
    TranslationBlock *tb;
    target_ulong cs_base, pc;
    uint32_t flags;
    bool have_tb_lock = false;

    /* we record a subset of the CPU state. It will
       always be the same before a given translated block
       is executed. */
    cpu_get_tb_cpu_state(env, &pc, &cs_base, &flags);
    tb = atomic_rcu_read(&cpu->tb_jmp_cache[tb_jmp_cache_hash_func(pc)]);
    if (unlikely(!tb || tb->pc != pc || tb->cs_base != cs_base ||
                 tb->flags != flags)) {
        tb = tb_htable_lookup(cpu, pc, cs_base, flags);
        if (!tb) {

            /* mmap_lock is needed by tb_gen_code, and mmap_lock must be
             * taken outside tb_lock. As system emulation is currently
             * single threaded the locks are NOPs.
             */
            mmap_lock();
            tb_lock();
            have_tb_lock = true;

            /* There's a chance that our desired tb has been translated while
             * taking the locks so we check again inside the lock.
             */
            tb = tb_htable_lookup(cpu, pc, cs_base, flags);
            if (!tb) {
                panda_callbacks_before_block_translate(cpu, pc);

                /* if no translated code available, then translate it now */
                tb = tb_gen_code(cpu, pc, cs_base, flags, 0);

                panda_callbacks_after_block_translate(cpu, tb);
            }

            mmap_unlock();
        }

        /* We add the TB in the virtual pc hash table for the fast lookup */
        atomic_set(&cpu->tb_jmp_cache[tb_jmp_cache_hash_func(pc)], tb);
    }
#ifndef CONFIG_USER_ONLY
    /* We don't take care of direct jumps when address mapping changes in
     * system emulation. So it's not safe to make a direct jump to a TB
     * spanning two pages because the mapping for the second page can change.
     */
    if (tb->page_addr[1] != -1) {
        last_tb = NULL;
    }
#endif
    /* See if we can patch the calling TB. */
#ifdef CONFIG_SOFTMMU
    if (rr_mode != RR_REPLAY /* && panda_tb_chaining */) {
#endif
    if (last_tb && !qemu_loglevel_mask(CPU_LOG_TB_NOCHAIN)) {
        if (!have_tb_lock) {
            tb_lock();
            have_tb_lock = true;
        }
        if (!tb->invalid) {
            tb_add_jump(last_tb, tb_exit, tb);
        }
    }
#ifdef CONFIG_SOFTMMU
    }
#endif
    if (have_tb_lock) {
        tb_unlock();
    }
    return tb;
}

static inline bool cpu_handle_halt(CPUState *cpu)
{
    if (cpu->halted) {
#if defined(TARGET_I386) && !defined(CONFIG_USER_ONLY)
        if ((cpu->interrupt_request & CPU_INTERRUPT_POLL)
            && replay_interrupt()) {
            X86CPU *x86_cpu = X86_CPU(cpu);
            apic_poll_irq(x86_cpu->apic_state);
            cpu_reset_interrupt(cpu, CPU_INTERRUPT_POLL);
        }
#endif
        if (!cpu_has_work(cpu) && !rr_in_replay()) {
            current_cpu = NULL;
            return true;
        }

        cpu->halted = 0;
    }

    return false;
}

static inline void cpu_handle_debug_exception(CPUState *cpu)
{
    CPUClass *cc = CPU_GET_CLASS(cpu);
    CPUWatchpoint *wp;

    if (!cpu->watchpoint_hit) {
        QTAILQ_FOREACH(wp, &cpu->watchpoints, entry) {
            wp->flags &= ~BP_WATCHPOINT_HIT;
        }
    }

    cc->debug_excp_handler(cpu);
}

static inline bool cpu_handle_exception(CPUState *cpu, int *ret)
{
    if (cpu->exception_index >= 0) {
        if (cpu->exception_index >= EXCP_INTERRUPT) {
            /* exit request from the cpu execution loop */
            *ret = cpu->exception_index;
            if (*ret == EXCP_DEBUG) {
                cpu_handle_debug_exception(cpu);
            }
            cpu->exception_index = -1;
            return true;
        } else {
#if defined(CONFIG_USER_ONLY)
            /* if user mode only, we simulate a fake exception
               which will be handled outside the cpu execution
               loop */
#if defined(TARGET_I386)
            CPUClass *cc = CPU_GET_CLASS(cpu);
            cc->do_interrupt(cpu);
#endif
            *ret = cpu->exception_index;
            cpu->exception_index = -1;
            return true;
#else
            if (replay_exception()) {
                CPUClass *cc = CPU_GET_CLASS(cpu);
                cc->do_interrupt(cpu);
                cpu->exception_index = -1;
            } else if (!replay_has_interrupt()) {
                /* give a chance to iothread in replay mode */
                *ret = EXCP_INTERRUPT;
                return true;
            }
#endif
        }
#ifndef CONFIG_USER_ONLY
    } else if (replay_has_exception()
               && cpu->icount_decr.u16.low + cpu->icount_extra == 0) {
        /* try to cause an exception pending in the log */
        cpu_exec_nocache(cpu, 1, tb_find(cpu, NULL, 0), true);
        *ret = -1;
        return true;
#endif
    }

    return false;
}

static inline void cpu_handle_interrupt(CPUState *cpu,
                                        TranslationBlock **last_tb)
{
    CPUClass *cc = CPU_GET_CLASS(cpu);
    int interrupt_request = cpu->interrupt_request;
#ifdef CONFIG_SOFTMMU
    //mz Record and Replay.
    //mz it is important to do this in the order written, as
    //during record env->interrupt_request can be changed at any
    //time via a signal.  Thus, we want to make sure that we
    //record the same value in the log as the one being used in
    //these decisions.
    rr_skipped_callsite_location = RR_CALLSITE_CPU_HANDLE_INTERRUPT_BEFORE;
    rr_interrupt_request(&interrupt_request);

    if (rr_in_replay()) {
        cpu->interrupt_request = interrupt_request;
    }
#endif
    if (unlikely(interrupt_request)) {
        if (unlikely(cpu->singlestep_enabled & SSTEP_NOIRQ)) {
            /* Mask out external interrupts for this step. */
            interrupt_request &= ~CPU_INTERRUPT_SSTEP_MASK;
        }
        if (interrupt_request & CPU_INTERRUPT_DEBUG) {
            cpu->interrupt_request &= ~CPU_INTERRUPT_DEBUG;
            cpu->exception_index = EXCP_DEBUG;
            cpu_loop_exit(cpu);
        }
        if (replay_mode == REPLAY_MODE_PLAY && !replay_has_interrupt()) {
            /* Do nothing */
        } else if (interrupt_request & CPU_INTERRUPT_HALT) {
            replay_interrupt();
            cpu->interrupt_request &= ~CPU_INTERRUPT_HALT;
            cpu->halted = 1;
            cpu->exception_index = EXCP_HLT;
            cpu_loop_exit(cpu);
        }
#if defined(TARGET_I386)
        else if (interrupt_request & CPU_INTERRUPT_INIT) {
            X86CPU *x86_cpu = X86_CPU(cpu);
            CPUArchState *env = &x86_cpu->env;
            replay_interrupt();
            cpu_svm_check_intercept_param(env, SVM_EXIT_INIT, 0);
            do_cpu_init(x86_cpu);
            cpu->exception_index = EXCP_HALTED;
            cpu_loop_exit(cpu);
        }
#else
        else if (interrupt_request & CPU_INTERRUPT_RESET) {
            replay_interrupt();
            cpu_reset(cpu);
            cpu_loop_exit(cpu);
        }
#endif
        /* The target hook has 3 exit conditions:
           False when the interrupt isn't processed,
           True when it is, and we should restart on a new TB,
           and via longjmp via cpu_loop_exit.  */
        else {
            replay_interrupt();
            if (cc->cpu_exec_interrupt(cpu, interrupt_request)) {
                *last_tb = NULL;
            }
            /* The target hook may have updated the 'cpu->interrupt_request';
             * reload the 'interrupt_request' value */
            interrupt_request = cpu->interrupt_request;
        }
#ifdef CONFIG_SOFTMMU
        //mz record the value again in case do_interrupt has set EXITTB flag
        rr_skipped_callsite_location = RR_CALLSITE_CPU_HANDLE_INTERRUPT_AFTER;
        rr_interrupt_request((int *)&cpu->interrupt_request);
#endif
        if (interrupt_request & CPU_INTERRUPT_EXITTB) {
            cpu->interrupt_request &= ~CPU_INTERRUPT_EXITTB;
            /* ensure that no TB jump will be modified as
               the program flow was changed */
            *last_tb = NULL;
        }
    }
    if (unlikely(atomic_read(&cpu->exit_request) || replay_has_interrupt())) {
        atomic_set(&cpu->exit_request, 0);
        cpu->exception_index = EXCP_INTERRUPT;
        cpu_loop_exit(cpu);
    }
}

static inline void cpu_loop_exec_tb(CPUState *cpu, TranslationBlock *tb,
                                    TranslationBlock **last_tb, int *tb_exit,
                                    SyncClocks *sc)
{
    uintptr_t ret;

    if (unlikely(atomic_read(&cpu->exit_request))) {
        return;
    }

    trace_exec_tb(tb, tb->pc);
    ret = cpu_tb_exec(cpu, tb);
    *last_tb = (TranslationBlock *)(ret & ~TB_EXIT_MASK);
    *tb_exit = ret & TB_EXIT_MASK;
    switch (*tb_exit) {
    case TB_EXIT_REQUESTED:
        /* Something asked us to stop executing
         * chained TBs; just continue round the main
         * loop. Whatever requested the exit will also
         * have set something else (eg exit_request or
         * interrupt_request) which we will handle
         * next time around the loop.  But we need to
         * ensure the tcg_exit_req read in generated code
         * comes before the next read of cpu->exit_request
         * or cpu->interrupt_request.
         */
        smp_rmb();
        *last_tb = NULL;
        break;
    case TB_EXIT_ICOUNT_EXPIRED:
    {
        /* Instruction counter expired.  */
#ifdef CONFIG_USER_ONLY
        abort();
#else
        int insns_left = cpu->icount_decr.u32;
        if (cpu->icount_extra && insns_left >= 0) {
            /* Refill decrementer and continue execution.  */
            cpu->icount_extra += insns_left;
            insns_left = MIN(0xffff, cpu->icount_extra);
            cpu->icount_extra -= insns_left;
            cpu->icount_decr.u16.low = insns_left;
        } else {
            if (insns_left > 0) {
                /* Execute remaining instructions.  */
                cpu_exec_nocache(cpu, insns_left, *last_tb, false);
                align_clocks(sc, cpu);
            }
            cpu->exception_index = EXCP_INTERRUPT;
            *last_tb = NULL;
            cpu_loop_exit(cpu);
        }
        break;
#endif
    }
    default:
        break;
    }
}



/* main execution loop */

int cpu_exec(CPUState *cpu)
{
    CPUClass *cc = CPU_GET_CLASS(cpu);
    int ret;
    SyncClocks sc;

    /* replay_interrupt may need current_cpu */
    current_cpu = cpu;

#ifdef CONFIG_SOFTMMU
    //mz This is done once at the start of record and once at the start of
    //replay.  So we should be ok.
    if (unlikely(rr_flush_tb())) {
        qemu_log_mask(CPU_LOG_RR, "flushing tb\n");
        tb_flush(cpu);
        rr_flush_tb_off();  // just the first time, eh?
    }
#endif
    if (cpu_handle_halt(cpu)) {
        return EXCP_HALTED;
    }

    atomic_mb_set(&tcg_current_cpu, cpu);
    rcu_read_lock();

    if (unlikely(atomic_mb_read(&exit_request))) {
        cpu->exit_request = 1;
    }

    cc->cpu_exec_enter(cpu);

    /* Calculate difference between guest clock and host clock.
     * This delay includes the delay of the last cycle, so
     * what we have to do is sleep until it is 0. As for the
     * advance/delay we gain here, we try to fix it next time.
     */
    init_delay_params(&sc, cpu);

    for(;;) {
        /* prepare setjmp context for exception handling */
        if (sigsetjmp(cpu->jmp_env, 0) == 0) {
            TranslationBlock *tb, *last_tb = NULL;
            int tb_exit = 0;

            /* if an exception is pending, we execute it here */
            if (cpu_handle_exception(cpu, &ret)) {
                break;
            }
<<<<<<< HEAD
            atomic_mb_set(&cpu->tb_flushed, false); /* reset before first TB lookup */
            for (;;) {
                //bdg Replay skipped calls from the I/O thread here
                if (rr_in_replay()) {
                    rr_skipped_callsite_location = RR_CALLSITE_MAIN_LOOP_WAIT;
                    rr_replay_skipped_calls();
                }
=======

            for(;;) {
>>>>>>> 0975b8b8
                cpu_handle_interrupt(cpu, &last_tb);
                panda_before_find_fast();
                tb = tb_find(cpu, last_tb, tb_exit);
                panda_bb_invalidate_done = panda_callbacks_after_find_fast(cpu, tb, panda_bb_invalidate_done);
                if (qemu_loglevel_mask(CPU_LOG_RR)) {
                    RR_prog_point pp = rr_prog_point();
                    qemu_log_mask(CPU_LOG_RR,
                      "Prog point: 0x" TARGET_FMT_lx
                      " {guest_instr_count=%llu, pc=%08llx, secondary=%08llx}\n",
                      tb->pc,
                     (unsigned long long)pp.guest_instr_count,
                      (unsigned long long)pp.pc,
                      (unsigned long long)pp.secondary);
                }

#ifdef CONFIG_SOFTMMU
                if (rr_mode == RR_REPLAY) {
                    bool panda_invalidate_tb = false;
                    uint64_t until_interrupt = rr_num_instr_before_next_interrupt();
                    if ( panda_invalidate_tb
                         || (rr_mode == RR_REPLAY && until_interrupt > 0 &&
                             tb->icount > until_interrupt)) {
                        // retranslate so that basic block boundary matches
                        // record & replay for interrupt delivery
                        breakpoint_invalidate(cpu,tb->pc);
//                        panda_invalidate_single_tb(cpu, tb->pc);
                        tb = tb_find(cpu, last_tb, tb_exit);
                    }
                }
#endif //CONFIG_SOFTMMU
                // Check for termination in replay
                if (rr_mode == RR_REPLAY && rr_replay_finished()) {
                    rr_do_end_replay(0);
                    qemu_cpu_kick(cpu);
                    break;
                }
                if (!rr_in_replay() || rr_num_instr_before_next_interrupt() > 0) {
                    cpu_loop_exec_tb(cpu, tb, &last_tb, &tb_exit, &sc);
                    /* Try to align the host and virtual clocks
                       if the guest is in advance */
                    align_clocks(&sc, cpu);
                }
            } /* for(;;) */
        } else {
#if defined(__clang__) || !QEMU_GNUC_PREREQ(4, 6)
            /* Some compilers wrongly smash all local variables after
             * siglongjmp. There were bug reports for gcc 4.5.0 and clang.
             * Reload essential local variables here for those compilers.
             * Newer versions of gcc would complain about this code (-Wclobbered). */
            cpu = current_cpu;
            cc = CPU_GET_CLASS(cpu);
#else /* buggy compiler */
            /* Assert that the compiler does not smash local variables. */
            g_assert(cpu == current_cpu);
            g_assert(cc == CPU_GET_CLASS(cpu));
#endif /* buggy compiler */
            cpu->can_do_io = 1;
            tb_lock_reset();
        }
    } /* for(;;) */

    cc->cpu_exec_exit(cpu);
    rcu_read_unlock();

    /* fail safe : never use current_cpu outside cpu_exec() */
    current_cpu = NULL;

    /* Does not need atomic_mb_set because a spurious wakeup is okay.  */
    atomic_set(&tcg_current_cpu, NULL);
    return ret;
}<|MERGE_RESOLUTION|>--- conflicted
+++ resolved
@@ -687,18 +687,13 @@
             if (cpu_handle_exception(cpu, &ret)) {
                 break;
             }
-<<<<<<< HEAD
-            atomic_mb_set(&cpu->tb_flushed, false); /* reset before first TB lookup */
-            for (;;) {
+
+            for(;;) {
                 //bdg Replay skipped calls from the I/O thread here
                 if (rr_in_replay()) {
                     rr_skipped_callsite_location = RR_CALLSITE_MAIN_LOOP_WAIT;
                     rr_replay_skipped_calls();
                 }
-=======
-
-            for(;;) {
->>>>>>> 0975b8b8
                 cpu_handle_interrupt(cpu, &last_tb);
                 panda_before_find_fast();
                 tb = tb_find(cpu, last_tb, tb_exit);
