
#include <iostream>
#include <math.h>
#include <fstream>
#include <memory>
#include "panda/plog-cc.hpp"
#include "panda/plog-cc-bridge.h"

using namespace std; 

<<<<<<< HEAD
=======
#ifndef PLOG_READER
>>>>>>> c7988364
extern int panda_in_main_loop;

void PandaLog::create(uint32_t chunk_size) {
    this->chunk.size = chunk_size;
    this->chunk.zsize = chunk_size;
    // NB: malloc chunk a little big since we need to maintain
    // the invariant that all log entries for an instruction reside in same
    // chunk.  this should be big enough but don't worry, we'll be monitoring it.
    this->chunk.buf = (unsigned char *) malloc(this->chunk.size);
    this->chunk.buf_p = this->chunk.buf;
    this->chunk.zbuf = (unsigned char *) malloc(this->chunk.zsize);
    this->chunk.start_pos = PL_HEADER_SIZE;
    this->chunk.entries = std::vector<std::unique_ptr<panda::LogEntry>>();
    return;
}

void PandaLog::read_dir(){
    PlHeader *plh = read_header();

    printf("Header: version: %u dir_pos: %lu chunk_size: %u\n", plh->version, plh->dir_pos, plh->chunk_size);
    
    this->chunk.size = plh->chunk_size;
    this->chunk.zsize = plh->chunk_size;
    
    this->chunk.buf = (unsigned char *) realloc(this->chunk.buf, this->chunk.size);
    this->chunk.buf_p = this->chunk.buf;

    this->chunk.zbuf = (unsigned char *) realloc(this->chunk.zbuf, this->chunk.size);

    this->file->seekg(plh->dir_pos);
    uint32_t num_chunks;
    this->file->read((char*)&num_chunks, sizeof(num_chunks));
    
    this->dir.num_chunks = num_chunks;
    
    uint32_t i;
    for (i = 0; i < num_chunks; i++) {
        uint64_t read_val;
        this->file->read((char *) &(read_val), sizeof(uint64_t));
        this->dir.instr.push_back(read_val);

        this->file->read((char *) &(read_val), sizeof(uint64_t));
        this->dir.pos.push_back(read_val);
        
        this->file->read((char *) &(read_val), sizeof(uint64_t));
        this->dir.num_entries.push_back(read_val);
    }

    printf("Read directory: \n");
    for (int i = 0; i< num_chunks; ++i){
        printf("i: %d dirinstr: %lu dirpos: %lu dir.num_entries: %lu\n", i, dir.instr[i], dir.pos[i], dir.num_entries[i]);
    }

    // a little hack so unmarshall_chunk will work
    this->dir.pos[num_chunks] = plh->dir_pos;
}

PlHeader* PandaLog::read_header(){
    PlHeader *plh = new PlHeader();
    this->file->read((char *)plh, sizeof(PlHeader));
    assert(this->file->gcount() == sizeof(PlHeader));
    
    return plh;
}


void PandaLog::open_read(const char * fname, PlMode mode){
    std::fstream *plog_file = new fstream();

    create(0);
    plog_file->open(fname, ios::in|ios::binary);
    if(plog_file->fail()){
        printf("Pandalog open for read failed\n");
        exit(1);
    }

    this->filename = fname;
    this->mode = mode;
    this->file = plog_file;

    // read directory and header
    read_dir();

    if (this->mode == PL_MODE_READ_FWD){
        seek(0);
    } else {
        seek(-1);
    }
}

void PandaLog::open(const char *path, const char* mode){
    if (0==strcmp(mode, "w")) {
        open_write((const char *) path, (uint32_t) PL_CHUNKSIZE);
    }
    if (0==strcmp(mode, "r")) {
        open_read_fwd(path);
    }
}

void PandaLog::open_write(const char* filepath, uint32_t chunk_size){
    create(chunk_size);

    fstream *plog_file = new fstream();

    this->mode = PL_MODE_WRITE;
    this->filename = strdup(filepath);
    plog_file->open(filepath, ios::binary|ios::out);
    if (plog_file->fail()){
        printf("Pandalog open for write failed\n");
        exit(1);
    }
    this->file = plog_file;
    // skip over header to be ready to write first chunk
    // NB: we will write the header later, when we write the directory.
    
    this->file->seekg(this->chunk.start_pos);

    this->chunk_num = 0;
    // write bogus initial chunk
    std::unique_ptr<panda::LogEntry> ple (new panda::LogEntry());
    write_entry(std::move(ple));
}

void PandaLog::open_read_bwd(const char *fname){
    open_read(fname, PL_MODE_READ_BWD);
}

void PandaLog::open_read_fwd(const char* fname){
    open_read(fname, PL_MODE_READ_FWD);
}

std::unique_ptr<panda::LogEntry> PandaLog::read_entry(){
    
    PandalogCcChunk *plc = &(this->chunk);
    uint32_t new_chunk_num;
    std::unique_ptr<panda::LogEntry> returnEntry (new panda::LogEntry());
    
    // start by unmarshalling chunk, if necessary
    if (this->mode == PL_MODE_READ_FWD) {
        // if we've gone past the end of the current chunk
        if (plc->ind_entry > plc->num_entries-1){

            //if this is the last chunk, just return NULL. We've read everything!
            if (this->chunk_num == this->dir.num_chunks-1) return NULL;

            // otherwise, unmarshall next chunk
            new_chunk_num = this->chunk_num+1;
            this->chunk_num = new_chunk_num;

            unmarshall_chunk(new_chunk_num);
            plc = &(this->chunk);
            //reset ind_entry and return first element of new chunk
            plc->ind_entry = 0;
            returnEntry->CopyFrom(*plc->entries[plc->ind_entry]);
            plc->ind_entry++;
        } else {
            //more to read in this chunk
            returnEntry->CopyFrom(*plc->entries[plc->ind_entry]);
            plc->ind_entry++;
        }
    }

    if (this->mode == PL_MODE_READ_BWD) {
        if (plc->ind_entry == -1){
            // if we've gone past beginning of current chunk

            //if this is first chunk, return NULL.
            if (this->chunk_num == 0) return NULL;
            
            //otherwise, unmarshall next chunk
            new_chunk_num = this->chunk_num-1;
            this->chunk_num = new_chunk_num;

            unmarshall_chunk(new_chunk_num);
            plc = &(this->chunk);

            //reset ind_entry and return last element of new chunk
            plc->ind_entry = this->dir.num_entries[new_chunk_num]-1;
            returnEntry->CopyFrom(*plc->entries[plc->ind_entry]);
            plc->ind_entry--;
        } else {
            //more to read in this chunk
            returnEntry->CopyFrom(*plc->entries[plc->ind_entry]);
            plc->ind_entry--;
        }
    }

    return returnEntry;
} 

void PandaLog::write_header(PlHeader* plh){
    printf("WRITING HEADER\n");
    //go to beginning of file
    this->file->seekg(0);
    this->file->write((char *)plh, sizeof(*plh));
}

//write the directory and header
void PandaLog::write_dir(){
    uint32_t num_chunks = this->chunk_num;

    //create header
    PlHeader plh;
    plh.version = PL_CURRENT_VERSION;
    
    plh.dir_pos = this->file->tellp();
    plh.chunk_size = this->chunk.size;

    printf("header: version=%d  dir_pos=%lu chunk_size=%d\n",
            plh.version, plh.dir_pos, plh.chunk_size);

    // now go ahead and write dir where we are in logfile
    this->file->write((char*) &num_chunks, sizeof(num_chunks));

    uint32_t i;
    for (i=0; i<num_chunks; i++) {
        this->file->write((char*) &this->dir.instr[i], sizeof(this->dir.instr[i]));
        this->file->write((char*) &this->dir.pos[i], sizeof(this->dir.pos[i]));
        this->file->write((char*) &this->dir.num_entries[i], sizeof(this->dir.num_entries[i]));
    }

    write_header(&plh);
}

void PandaLog::add_dir_entry(){
    // this is start instr and start file position for this chunk
    this->dir.instr.push_back(this->chunk.start_instr);
    this->dir.pos.push_back(this->chunk.start_pos);
    // and this is the number of entries in this chunk
    this->dir.num_entries.push_back(this->chunk.ind_entry);
}

int PandaLog::close(){

    if (this->mode == PL_MODE_WRITE){
        write_current_chunk();
        add_dir_entry();
        write_dir();
    }

    this->file->close();
    return 0;
}

// compress current chunk and write it to file,
// also update directory map
void PandaLog::write_current_chunk(){
#ifndef PLOG_READER
    printf("WRITING CURRENT CHUNK\n");
    
    //uncompressed chunk size
    unsigned long chunk_sz = this->chunk.buf_p - this->chunk.buf;
    unsigned long ccs = this->chunk.zsize;
    int ret;

    // loop allows compress2 to fail and resize output buffer as needed
    uint32_t i;
    for (i=0; i<10; i++) {
        ret = compress2(this->chunk.zbuf, &ccs, this->chunk.buf, chunk_sz, Z_BEST_COMPRESSION);
        
        if (ret == Z_OK) break;
        // bigger output buffer needed to perform compression?
        this->chunk.zsize *= 2;
        this->chunk.zbuf = (unsigned char *) realloc(this->chunk.zbuf, this->chunk.zsize);
        assert (this->chunk.zbuf != NULL);
    }

    // ccs is final compressed chunk size
    assert(ret == Z_OK);
    printf("writing chunk %u of pandalog, %lu / %lu = %.2f compression, %u entries\n",
            this->chunk_num, chunk_sz, ccs, ((float)chunk_sz) / ccs,
            this->chunk.ind_entry);
    if (this->chunk.ind_entry == 0) {
        printf("WARNING: Empty chunk written to pandalog. Did you forget?\n");
    }

    this->file->write((char*)this->chunk.zbuf, ccs);
    //assert(this->)
    add_dir_entry();
    // reset start instr / pos
    this->chunk.start_instr = rr_get_guest_instr_count();
    this->chunk.start_pos = this->file->tellg();
    // rewind chunk buf and inc chunk #
    this->chunk.buf_p = this->chunk.buf;
    this->chunk_num ++;
    this->chunk.ind_entry = 0;
#endif
}

uint64_t last_instr_entry = -1;

void PandaLog::write_entry(std::unique_ptr<panda::LogEntry> entry){
#ifndef PLOG_READER
    if (panda_in_main_loop) {
        entry->set_pc(panda_current_pc(first_cpu));
        entry->set_instr(rr_get_guest_instr_count());
    }
    else {
        entry->set_pc(-1);
        entry->set_instr(-1);
    }

    size_t n = entry->ByteSize();

    // invariant: all log entries for an instruction belong in a single chunk
    if(last_instr_entry != -1 
        && (last_instr_entry != entry->instr())
        && (this->chunk.buf_p + n  >= this->chunk.buf + this->chunk.size)) {
        // if entry won't fit in current chunk
        // and new entry is a different instr from last entry written
            write_current_chunk();
    }

    // create another chunk
    if (this->chunk.buf_p + sizeof(uint32_t) + n
        >= this->chunk.buf + ((int)(floor(this->chunk.size)))) {

        uint32_t offset = this->chunk.buf_p - this->chunk.buf;
        uint32_t new_size = offset * 2;
        this->chunk.buf = (unsigned char *) realloc(this->chunk.buf, new_size);
        this->chunk.buf_p = this->chunk.buf + offset;
        assert (this->chunk.buf != NULL);
    }

    // now write the entry itself to the buffer.  size then entry itself
    *((uint32_t *) this->chunk.buf_p) = n;
    this->chunk.buf_p += sizeof(uint32_t);
    // and then the entry itself (packed)
    entry->SerializeToArray(this->chunk.buf_p, n);
    this->chunk.buf_p += n;
    // remember instr for last entry
    last_instr_entry = entry->instr();
    this->chunk.ind_entry ++;
#endif
}

void PandaLog::unmarshall_chunk(uint32_t chunk_num){  
    printf ("unmarshalling chunk %d\n", chunk_num);
    PandalogCcChunk *chunk = &(this->chunk);
    // read compressed chunk data off disk
    this->file->seekg(this->dir.pos[chunk_num]);

    unsigned long compressed_size = this->dir.pos[chunk_num+1] - this->dir.pos[chunk_num] + 1;
     this->file->read((char* ) chunk->zbuf, compressed_size);
    assert (this->file->gcount() == compressed_size);
    unsigned long uncompressed_size = chunk->size;

    // uncompress it
    printf ("chunk size=%lu compressed=%lu\n", uncompressed_size, compressed_size);

    int ret;
    while (true) {
        ret = uncompress(chunk->buf, &uncompressed_size, chunk->zbuf, compressed_size);

        printf ("ret = %d\n", ret);

        if (ret == Z_BUF_ERROR) {
            // need a bigger buffer
            // make sure we won't int overflow
            assert (chunk->size < UINT32_MAX/2);
            chunk->size *= 2;
            printf ("grew chunk buffer to %d\n", chunk->size);
            free(chunk->buf);
            chunk->buf = (unsigned char *)malloc(chunk->size);
            chunk->buf_p = chunk->buf;
            uncompressed_size = chunk->size;
        } else if (ret == Z_OK) {
            break;
        } else {
            assert(false && "Decompression failed");
        }
    }

    // clear previous chunk's entries 
    chunk->entries.clear();

    if (chunk->max_num_entries < this->dir.num_entries[chunk_num]) {
        chunk->max_num_entries = this->dir.num_entries[chunk_num];
    }
    chunk->num_entries = this->dir.num_entries[chunk_num];

    printf("num_entries %u\n", chunk->num_entries);
    unsigned char *p = chunk->buf;
    for (int i = 0; i < chunk->num_entries; i++) {
        assert (p < chunk->buf + chunk->size);
        uint32_t entry_size = *((uint32_t *) p);
        p += sizeof(uint32_t);
        std::unique_ptr<panda::LogEntry> ple (new panda::LogEntry());
        ple->ParseFromArray(p, entry_size);
        p += entry_size;
        chunk->entries.push_back(std::move(ple));
    }
    chunk->ind_entry = 0;  // a guess
}

uint32_t PandaLog::find_ind(uint64_t instr, uint32_t lo_idx, uint32_t high_idx){
    assert(lo_idx <= high_idx);
    if(lo_idx == high_idx) return lo_idx;

    //First entry of log always has pc = -1 and instr = -1
    // skip it if that's the case
    PandalogCcChunk *chunk = &(this->chunk);
    if (chunk->entries[lo_idx]->instr() == -1 && chunk->entries[lo_idx]->pc() == -1){
        lo_idx++;
    }

    if (instr < chunk->entries[lo_idx]->instr()) return lo_idx;
    if (instr > chunk->entries[high_idx]->instr()) return high_idx;

    uint32_t mid_idx = (lo_idx + high_idx)/2;
    if (chunk->entries[lo_idx]->instr() <= instr && instr <= chunk->entries[mid_idx]->instr()){
        return find_ind(instr, lo_idx, mid_idx);
    }

    assert(chunk->entries[mid_idx]->instr() <= instr && instr <= chunk->entries[high_idx]->instr());

    return find_ind(instr, mid_idx, high_idx);
}

uint32_t PandaLog::find_chunk(uint64_t instr, uint32_t lo, uint32_t high){
    assert(lo <= high);
    
    //base cases
    if (lo == high) return lo;
    if (instr < this->dir.instr[lo])   return lo;
    if (instr > this->dir.instr[high]) return high;

    uint32_t mid_chunk = (lo+high)/2;
    // recursive search in lower half
    if(this->dir.instr[lo] <= instr && instr <= this->dir.instr[mid_chunk]){
        return find_chunk(instr, lo, mid_chunk);    
    }

    //else, search in upper half
    assert(this->dir.instr[mid_chunk] < instr && instr <= this->dir.instr[high]);
    return find_chunk(instr, mid_chunk, high);

}

void PandaLog::seek(uint64_t instr){
    // do a Binary search for this idx 
    uint32_t chunk_num = find_chunk(instr, 0, this->dir.num_chunks-1);
    this->chunk_num = chunk_num;
    unmarshall_chunk(chunk_num);

    uint32_t ind = find_ind(instr, 0, this->dir.num_entries[chunk_num]-1);

    std::unique_ptr<panda::LogEntry> ple (new panda::LogEntry);
    ple->CopyFrom(*this->chunk.entries[ind]);
    assert(ple->instr() == instr);

    if(this->mode == PL_MODE_READ_BWD && instr != -1){
        //search forward for last index with this instr number

        for (uint32_t i = ind; i < this->dir.num_entries[chunk_num]; i++){
            ple->CopyFrom(*this->chunk.entries[i]);
            if (ple->instr() != instr){
                // we've gone past the last entry with that instr num
                // backtrack by one and return
                ind --;
                break;
            }
        }
    }

    this->chunk.ind_entry = ind;
}

PandaLog globalLog;

// These functions are accessible to C plugins/files
// And declared in plog-cc-bridge.h

void pandalog_cc_init_write(const char * fname){
    globalLog.open(fname, "w");
}

void pandalog_cc_init_read(const char * fname){
    globalLog.open(fname, "r");
}

void pandalog_cc_init_read_bwd(const char * fname){
    globalLog.open_read_bwd(fname);
}

void pandalog_cc_seek(uint64_t instr){
    globalLog.seek(instr);
}

void pandalog_cc_close(){
    globalLog.close();
}

<<<<<<< HEAD
void pandalog_write_packed(size_t entry_size, unsigned char* buf){
    /*printf("pandalog_write_entry_packed\n");*/

    // Unpack entry into C++ protobuf object
    //
    
    std::unique_ptr<panda::LogEntry> ple (new panda::LogEntry());
    ple->ParseFromArray(buf, entry_size);
    
    globalLog.write_entry(std::move(ple));
=======
>>>>>>> c7988364

// Unpack entry from buffer into C++ protobuf object
// and write it to the log
void pandalog_write_packed(size_t entry_size, unsigned char* buf){
    
    std::unique_ptr<panda::LogEntry> ple (new panda::LogEntry());
    ple->ParseFromArray(buf, entry_size);
    
    globalLog.write_entry(std::move(ple));
}

// Pack an entry into binary protobuf data
// return packed data
unsigned char* pandalog_read_packed(void){
    
    std::unique_ptr<panda::LogEntry> ple = globalLog.read_entry();
    size_t n = ple->ByteSize();
    unsigned char* buf = (unsigned char *) malloc(n + sizeof(size_t));

    *(buf) = n;
    
    ple->SerializeToArray((unsigned char*)(buf + sizeof(size_t)), n);

    return buf;
}<|MERGE_RESOLUTION|>--- conflicted
+++ resolved
@@ -8,11 +8,9 @@
 
 using namespace std; 
 
-<<<<<<< HEAD
-=======
 #ifndef PLOG_READER
->>>>>>> c7988364
 extern int panda_in_main_loop;
+#endif
 
 void PandaLog::create(uint32_t chunk_size) {
     this->chunk.size = chunk_size;
@@ -505,19 +503,6 @@
     globalLog.close();
 }
 
-<<<<<<< HEAD
-void pandalog_write_packed(size_t entry_size, unsigned char* buf){
-    /*printf("pandalog_write_entry_packed\n");*/
-
-    // Unpack entry into C++ protobuf object
-    //
-    
-    std::unique_ptr<panda::LogEntry> ple (new panda::LogEntry());
-    ple->ParseFromArray(buf, entry_size);
-    
-    globalLog.write_entry(std::move(ple));
-=======
->>>>>>> c7988364
 
 // Unpack entry from buffer into C++ protobuf object
 // and write it to the log
