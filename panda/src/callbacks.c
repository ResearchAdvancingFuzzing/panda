--- conflicted
+++ resolved
@@ -1216,14 +1216,9 @@
     PandaPluginInfoList *plugin_item = qmp_list_plugins(&err);
     monitor_printf(mon, "idx\t%-20s\taddr\n", "name");
     while (plugin_item != NULL){
-<<<<<<< HEAD
-        monitor_printf(mon, "%ld\t%-20s\t%lx\n", plugin_item->value->index,
-                        plugin_item->value->name, plugin_item->value->address);
-=======
         monitor_printf(mon, "%" PRId64 "\t%-20s\t%" PRIx64 "\n",
                        plugin_item->value->index, plugin_item->value->name,
                        plugin_item->value->address);
->>>>>>> 8c0fa359
         plugin_item = plugin_item->next;
 
     }
