--- conflicted
+++ resolved
@@ -48,11 +48,7 @@
 progress "Installing PANDA dependencies..."
 sudo apt-get -y install python-pip git protobuf-compiler protobuf-c-compiler \
   libprotobuf-c0-dev libprotoc-dev python-protobuf libelf-dev libc++-dev pkg-config \
-<<<<<<< HEAD
-  libwiretap-dev libwireshark-dev python3-pip python3
-=======
-  libwiretap-dev libwireshark-dev flex bison
->>>>>>> 8c0fa359
+  libwiretap-dev libwireshark-dev flex bison python3-pip python3
 
 pushd /tmp
 
