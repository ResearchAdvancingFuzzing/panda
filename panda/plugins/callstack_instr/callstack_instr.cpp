--- conflicted
+++ resolved
@@ -12,10 +12,7 @@
  *
 PANDAENDCOMMENT */
 /* Change Log: */
-<<<<<<< HEAD
 /* 2018-MAY-29   move where mode bit calculated as requested */
-=======
->>>>>>> a237796a
 /* 2018-APR-13   watch for x86 processor mode changing in i386 build */
 #define __STDC_FORMAT_MACROS
 
@@ -237,27 +234,7 @@
 
 int after_block_translate(CPUState *cpu, TranslationBlock *tb) {
     CPUArchState* env = (CPUArchState*)cpu->env_ptr;
-    
-<<<<<<< HEAD
-=======
-#if defined(TARGET_I386) && !defined(TARGET_X86_64)
-    // not every block in i386 is necessarily executing in the same processor
-    // mode
-    // need to make capstone match current mode or may miss some call statements
-    // see panda/target/i386/translate.c, function gen_intermediate_code, where
-    // determine the value of disas_flags, for the source of this calculation
-    uint32_t modeBit = (tb->flags >> HF_CS32_SHIFT) & 1;
-    if (modeBit == 1)
-    {
-        cs_option(cs_handle_32, CS_OPT_MODE, CS_MODE_32);
-    }
-    else
-    {
-        cs_option(cs_handle_32, CS_OPT_MODE, CS_MODE_16);
-    }
-#endif
-    
->>>>>>> a237796a
+
     call_cache[tb->pc] = disas_block(env, tb->pc, tb->size);
 
     return 1;
