--- conflicted
+++ resolved
@@ -94,12 +94,9 @@
     /*< public >*/
     char *kvm_type;
     MemoryHotplugState hotplug_memory;
-<<<<<<< HEAD
-=======
 
     uint32_t nr_servers;
     ICPState *icps;
->>>>>>> 5b10b94b
 };
 
 #define H_SUCCESS         0
