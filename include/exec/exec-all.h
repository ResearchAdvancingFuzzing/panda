--- conflicted
+++ resolved
@@ -594,15 +594,8 @@
 /* vl.c */
 extern int singlestep;
 
-<<<<<<< HEAD
-/* cpu-exec.c, accessed with atomic_mb_read/atomic_mb_set */
-extern CPUState *tcg_current_cpu;
-extern bool exit_request;
-
 extern int generate_llvm;
 extern int execute_llvm;
 extern const int has_llvm_engine;
 
-=======
->>>>>>> 54affb3a
 #endif