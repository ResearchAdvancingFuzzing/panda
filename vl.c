/*
 * QEMU System Emulator
 *
 * Copyright (c) 2003-2008 Fabrice Bellard
 *
 * Permission is hereby granted, free of charge, to any person obtaining a copy
 * of this software and associated documentation files (the "Software"), to deal
 * in the Software without restriction, including without limitation the rights
 * to use, copy, modify, merge, publish, distribute, sublicense, and/or sell
 * copies of the Software, and to permit persons to whom the Software is
 * furnished to do so, subject to the following conditions:
 *
 * The above copyright notice and this permission notice shall be included in
 * all copies or substantial portions of the Software.
 *
 * THE SOFTWARE IS PROVIDED "AS IS", WITHOUT WARRANTY OF ANY KIND, EXPRESS OR
 * IMPLIED, INCLUDING BUT NOT LIMITED TO THE WARRANTIES OF MERCHANTABILITY,
 * FITNESS FOR A PARTICULAR PURPOSE AND NONINFRINGEMENT. IN NO EVENT SHALL
 * THE AUTHORS OR COPYRIGHT HOLDERS BE LIABLE FOR ANY CLAIM, DAMAGES OR OTHER
 * LIABILITY, WHETHER IN AN ACTION OF CONTRACT, TORT OR OTHERWISE, ARISING FROM,
 * OUT OF OR IN CONNECTION WITH THE SOFTWARE OR THE USE OR OTHER DEALINGS IN
 * THE SOFTWARE.
 */

/*
 * The file was modified for S2E Selective Symbolic Execution Framework
 *
 * Copyright (c) 2010, Dependable Systems Laboratory, EPFL
 *
 * Currently maintained by:
 *    Volodymyr Kuznetsov <vova.kuznetsov@epfl.ch>
 *    Vitaly Chipounov <vitaly.chipounov@epfl.ch>
 *
 * All contributors are listed in S2E-AUTHORS file.
 *
 */

#include "qemu/osdep.h"
#include "qemu-version.h"
#include "qemu/cutils.h"
#include "qemu/help_option.h"
#include "qemu/uuid.h"

#ifdef CONFIG_SECCOMP
#include "sysemu/seccomp.h"
#endif

#if defined(CONFIG_VDE)
#include <libvdeplug.h>
#endif

#ifdef CONFIG_SDL
#if defined(__APPLE__) || defined(main)
#include <SDL.h>
int qemu_main(int argc, char **argv, char **envp);
int main(int argc, char **argv)
{
    return qemu_main(argc, argv, NULL);
}
#undef main
#define main qemu_main
#endif
#endif /* CONFIG_SDL */

#ifdef CONFIG_COCOA
#undef main
#define main qemu_main
#endif /* CONFIG_COCOA */


#include "qemu/error-report.h"
#include "qemu/sockets.h"
#include "hw/hw.h"
#include "hw/boards.h"
#include "sysemu/accel.h"
#include "hw/usb.h"
#include "hw/i386/pc.h"
#include "hw/isa/isa.h"
#include "hw/bt.h"
#include "sysemu/watchdog.h"
#include "hw/smbios/smbios.h"
#include "hw/acpi/acpi.h"
#include "hw/xen/xen.h"
#include "hw/qdev.h"
#include "hw/loader.h"
#include "monitor/qdev.h"
#include "sysemu/bt.h"
#include "net/net.h"
#include "net/slirp.h"
#include "monitor/monitor.h"
#include "ui/console.h"
#include "ui/input.h"
#include "sysemu/sysemu.h"
#include "sysemu/numa.h"
#include "exec/gdbstub.h"
#include "qemu/timer.h"
#include "sysemu/char.h"
#include "qemu/bitmap.h"
#include "qemu/log.h"
#include "sysemu/blockdev.h"
#include "hw/block/block.h"
#include "migration/block.h"
#include "sysemu/tpm.h"
#include "sysemu/dma.h"
#include "audio/audio.h"
#include "migration/migration.h"
#include "sysemu/cpus.h"
#include "migration/colo.h"
#include "sysemu/kvm.h"
#include "sysemu/hax.h"
#include "qapi/qmp/qjson.h"
#include "qemu/option.h"
#include "qemu/config-file.h"
#include "qemu-options.h"
#include "qmp-commands.h"
#include "qemu/main-loop.h"
#ifdef CONFIG_VIRTFS
#include "fsdev/qemu-fsdev.h"
#endif
#include "sysemu/qtest.h"

#include "disas/disas.h"

#include "slirp/libslirp.h"

#include "trace-root.h"
#include "trace/control.h"
#include "qemu/queue.h"
#include "sysemu/arch_init.h"

#include "ui/qemu-spice.h"
#include "qapi/string-input-visitor.h"
#include "qapi/opts-visitor.h"
#include "qom/object_interfaces.h"
#include "qapi-event.h"
#include "exec/semihost.h"
#include "crypto/init.h"
#include "sysemu/replay.h"
#include "qapi/qmp/qerror.h"
#include "sysemu/iothread.h"


extern void panda_cleanup(void);
extern bool panda_add_arg(const char *, int);
extern bool panda_load_plugin(const char *, const char *);
extern void panda_unload_plugins(void);
extern char *panda_plugin_path(const char *name);
void panda_set_os_name(char *os_name);

void pandalog_open(const char *path, const char *mode);
int  pandalog_close(void);
int pandalog = 0;
int panda_in_main_loop = 0;
extern bool panda_abort_requested;

#include "panda/rr/rr_log_all.h"

#ifdef CONFIG_LLVM
struct TCGLLVMContext;

extern struct TCGLLVMContext* tcg_llvm_ctx;
extern int generate_llvm;
extern int execute_llvm;
extern const int has_llvm_engine;

struct TCGLLVMContext* tcg_llvm_initialize(void);
void tcg_llvm_destroy(void);
#endif

#define MAX_VIRTIO_CONSOLES 1
#define MAX_SCLP_CONSOLES 1

static const char *data_dir[16];
static int data_dir_idx;
const char *bios_name = NULL;
enum vga_retrace_method vga_retrace_method = VGA_RETRACE_DUMB;
int request_opengl = -1;
int display_opengl;
const char* keyboard_layout = NULL;
ram_addr_t ram_size;
const char *mem_path = NULL;
int mem_prealloc = 0; /* force preallocation of physical target memory */
bool enable_mlock = false;
int nb_nics;
NICInfo nd_table[MAX_NICS];
int autostart;
static int rtc_utc = 1;
static int rtc_date_offset = -1; /* -1 means no change */
QEMUClockType rtc_clock;
int vga_interface_type = VGA_NONE;
static int full_screen = 0;
static int no_frame = 0;
int no_quit = 0;
static bool grab_on_hover;
Chardev *serial_hds[MAX_SERIAL_PORTS];
Chardev *parallel_hds[MAX_PARALLEL_PORTS];
Chardev *virtcon_hds[MAX_VIRTIO_CONSOLES];
Chardev *sclp_hds[MAX_SCLP_CONSOLES];
int win2k_install_hack = 0;
int singlestep = 0;
int smp_cpus = 1;
int max_cpus = 1;
int smp_cores = 1;
int smp_threads = 1;
int acpi_enabled = 1;
int no_hpet = 0;
int fd_bootchk = 1;
static int no_reboot;
int no_shutdown = 0;
int cursor_hide = 1;
int graphic_rotate = 0;
const char *watchdog;
QEMUOptionRom option_rom[MAX_OPTION_ROMS];
int nb_option_roms;
int old_param = 0;
const char *qemu_name;
int alt_grab = 0;
int ctrl_grab = 0;
unsigned int nb_prom_envs = 0;
const char *prom_envs[MAX_PROM_ENVS];
int boot_menu;
bool boot_strict;
uint8_t *boot_splash_filedata;
size_t boot_splash_filedata_size;
uint8_t qemu_extra_params_fw[2];
int only_migratable; /* turn it off unless user states otherwise */

int icount_align_option;

/* The bytes in qemu_uuid are in the order specified by RFC4122, _not_ in the
 * little-endian "wire format" described in the SMBIOS 2.6 specification.
 */
QemuUUID qemu_uuid;
bool qemu_uuid_set;

static NotifierList exit_notifiers =
    NOTIFIER_LIST_INITIALIZER(exit_notifiers);

static NotifierList machine_init_done_notifiers =
    NOTIFIER_LIST_INITIALIZER(machine_init_done_notifiers);

bool xen_allowed;
uint32_t xen_domid;
enum xen_mode xen_mode = XEN_EMULATE;

static int has_defaults = 1;
static int default_serial = 1;
static int default_parallel = 1;
static int default_virtcon = 1;
static int default_sclp = 1;
static int default_monitor = 1;
static int default_floppy = 1;
static int default_cdrom = 1;
static int default_sdcard = 1;
static int default_vga = 1;
static int default_net = 1;

static struct {
    const char *driver;
    int *flag;
} default_list[] = {
    { .driver = "isa-serial",           .flag = &default_serial    },
    { .driver = "isa-parallel",         .flag = &default_parallel  },
    { .driver = "isa-fdc",              .flag = &default_floppy    },
    { .driver = "floppy",               .flag = &default_floppy    },
    { .driver = "ide-cd",               .flag = &default_cdrom     },
    { .driver = "ide-hd",               .flag = &default_cdrom     },
    { .driver = "ide-drive",            .flag = &default_cdrom     },
    { .driver = "scsi-cd",              .flag = &default_cdrom     },
    { .driver = "virtio-serial-pci",    .flag = &default_virtcon   },
    { .driver = "virtio-serial",        .flag = &default_virtcon   },
    { .driver = "VGA",                  .flag = &default_vga       },
    { .driver = "isa-vga",              .flag = &default_vga       },
    { .driver = "cirrus-vga",           .flag = &default_vga       },
    { .driver = "isa-cirrus-vga",       .flag = &default_vga       },
    { .driver = "vmware-svga",          .flag = &default_vga       },
    { .driver = "qxl-vga",              .flag = &default_vga       },
    { .driver = "virtio-vga",           .flag = &default_vga       },
};

static QemuOptsList qemu_rtc_opts = {
    .name = "rtc",
    .head = QTAILQ_HEAD_INITIALIZER(qemu_rtc_opts.head),
    .desc = {
        {
            .name = "base",
            .type = QEMU_OPT_STRING,
        },{
            .name = "clock",
            .type = QEMU_OPT_STRING,
        },{
            .name = "driftfix",
            .type = QEMU_OPT_STRING,
        },
        { /* end of list */ }
    },
};

static QemuOptsList qemu_sandbox_opts = {
    .name = "sandbox",
    .implied_opt_name = "enable",
    .head = QTAILQ_HEAD_INITIALIZER(qemu_sandbox_opts.head),
    .desc = {
        {
            .name = "enable",
            .type = QEMU_OPT_BOOL,
        },
        { /* end of list */ }
    },
};

static QemuOptsList qemu_option_rom_opts = {
    .name = "option-rom",
    .implied_opt_name = "romfile",
    .head = QTAILQ_HEAD_INITIALIZER(qemu_option_rom_opts.head),
    .desc = {
        {
            .name = "bootindex",
            .type = QEMU_OPT_NUMBER,
        }, {
            .name = "romfile",
            .type = QEMU_OPT_STRING,
        },
        { /* end of list */ }
    },
};

static QemuOptsList qemu_machine_opts = {
    .name = "machine",
    .implied_opt_name = "type",
    .merge_lists = true,
    .head = QTAILQ_HEAD_INITIALIZER(qemu_machine_opts.head),
    .desc = {
        /*
         * no elements => accept any
         * sanity checking will happen later
         * when setting machine properties
         */
        { }
    },
};

static QemuOptsList qemu_boot_opts = {
    .name = "boot-opts",
    .implied_opt_name = "order",
    .merge_lists = true,
    .head = QTAILQ_HEAD_INITIALIZER(qemu_boot_opts.head),
    .desc = {
        {
            .name = "order",
            .type = QEMU_OPT_STRING,
        }, {
            .name = "once",
            .type = QEMU_OPT_STRING,
        }, {
            .name = "menu",
            .type = QEMU_OPT_BOOL,
        }, {
            .name = "splash",
            .type = QEMU_OPT_STRING,
        }, {
            .name = "splash-time",
            .type = QEMU_OPT_STRING,
        }, {
            .name = "reboot-timeout",
            .type = QEMU_OPT_STRING,
        }, {
            .name = "strict",
            .type = QEMU_OPT_BOOL,
        },
        { /*End of list */ }
    },
};

static QemuOptsList qemu_add_fd_opts = {
    .name = "add-fd",
    .head = QTAILQ_HEAD_INITIALIZER(qemu_add_fd_opts.head),
    .desc = {
        {
            .name = "fd",
            .type = QEMU_OPT_NUMBER,
            .help = "file descriptor of which a duplicate is added to fd set",
        },{
            .name = "set",
            .type = QEMU_OPT_NUMBER,
            .help = "ID of the fd set to add fd to",
        },{
            .name = "opaque",
            .type = QEMU_OPT_STRING,
            .help = "free-form string used to describe fd",
        },
        { /* end of list */ }
    },
};

static QemuOptsList qemu_object_opts = {
    .name = "object",
    .implied_opt_name = "qom-type",
    .head = QTAILQ_HEAD_INITIALIZER(qemu_object_opts.head),
    .desc = {
        { }
    },
};

static QemuOptsList qemu_tpmdev_opts = {
    .name = "tpmdev",
    .implied_opt_name = "type",
    .head = QTAILQ_HEAD_INITIALIZER(qemu_tpmdev_opts.head),
    .desc = {
        /* options are defined in the TPM backends */
        { /* end of list */ }
    },
};

static QemuOptsList qemu_realtime_opts = {
    .name = "realtime",
    .head = QTAILQ_HEAD_INITIALIZER(qemu_realtime_opts.head),
    .desc = {
        {
            .name = "mlock",
            .type = QEMU_OPT_BOOL,
        },
        { /* end of list */ }
    },
};

static QemuOptsList qemu_msg_opts = {
    .name = "msg",
    .head = QTAILQ_HEAD_INITIALIZER(qemu_msg_opts.head),
    .desc = {
        {
            .name = "timestamp",
            .type = QEMU_OPT_BOOL,
        },
        { /* end of list */ }
    },
};

static QemuOptsList qemu_name_opts = {
    .name = "name",
    .implied_opt_name = "guest",
    .merge_lists = true,
    .head = QTAILQ_HEAD_INITIALIZER(qemu_name_opts.head),
    .desc = {
        {
            .name = "guest",
            .type = QEMU_OPT_STRING,
            .help = "Sets the name of the guest.\n"
                    "This name will be displayed in the SDL window caption.\n"
                    "The name will also be used for the VNC server",
        }, {
            .name = "process",
            .type = QEMU_OPT_STRING,
            .help = "Sets the name of the QEMU process, as shown in top etc",
        }, {
            .name = "debug-threads",
            .type = QEMU_OPT_BOOL,
            .help = "When enabled, name the individual threads; defaults off.\n"
                    "NOTE: The thread names are for debugging and not a\n"
                    "stable API.",
        },
        { /* End of list */ }
    },
};

static QemuOptsList qemu_mem_opts = {
    .name = "memory",
    .implied_opt_name = "size",
    .head = QTAILQ_HEAD_INITIALIZER(qemu_mem_opts.head),
    .merge_lists = true,
    .desc = {
        {
            .name = "size",
            .type = QEMU_OPT_SIZE,
        },
        {
            .name = "slots",
            .type = QEMU_OPT_NUMBER,
        },
        {
            .name = "maxmem",
            .type = QEMU_OPT_SIZE,
        },
        { /* end of list */ }
    },
};

static QemuOptsList qemu_icount_opts = {
    .name = "icount",
    .implied_opt_name = "shift",
    .merge_lists = true,
    .head = QTAILQ_HEAD_INITIALIZER(qemu_icount_opts.head),
    .desc = {
        {
            .name = "shift",
            .type = QEMU_OPT_STRING,
        }, {
            .name = "align",
            .type = QEMU_OPT_BOOL,
        }, {
            .name = "sleep",
            .type = QEMU_OPT_BOOL,
        }, {
            .name = "rr",
            .type = QEMU_OPT_STRING,
        }, {
            .name = "rrfile",
            .type = QEMU_OPT_STRING,
        }, {
            .name = "rrsnapshot",
            .type = QEMU_OPT_STRING,
        },
        { /* end of list */ }
    },
};

static QemuOptsList qemu_semihosting_config_opts = {
    .name = "semihosting-config",
    .implied_opt_name = "enable",
    .head = QTAILQ_HEAD_INITIALIZER(qemu_semihosting_config_opts.head),
    .desc = {
        {
            .name = "enable",
            .type = QEMU_OPT_BOOL,
        }, {
            .name = "target",
            .type = QEMU_OPT_STRING,
        }, {
            .name = "arg",
            .type = QEMU_OPT_STRING,
        },
        { /* end of list */ }
    },
};

static QemuOptsList qemu_fw_cfg_opts = {
    .name = "fw_cfg",
    .implied_opt_name = "name",
    .head = QTAILQ_HEAD_INITIALIZER(qemu_fw_cfg_opts.head),
    .desc = {
        {
            .name = "name",
            .type = QEMU_OPT_STRING,
            .help = "Sets the fw_cfg name of the blob to be inserted",
        }, {
            .name = "file",
            .type = QEMU_OPT_STRING,
            .help = "Sets the name of the file from which\n"
                    "the fw_cfg blob will be loaded",
        }, {
            .name = "string",
            .type = QEMU_OPT_STRING,
            .help = "Sets content of the blob to be inserted from a string",
        },
        { /* end of list */ }
    },
};

/**
 * Get machine options
 *
 * Returns: machine options (never null).
 */
QemuOpts *qemu_get_machine_opts(void)
{
    return qemu_find_opts_singleton("machine");
}

const char *qemu_get_vm_name(void)
{
    return qemu_name;
}

static void res_free(void)
{
    g_free(boot_splash_filedata);
    boot_splash_filedata = NULL;
}

static int default_driver_check(void *opaque, QemuOpts *opts, Error **errp)
{
    const char *driver = qemu_opt_get(opts, "driver");
    int i;

    if (!driver)
        return 0;
    for (i = 0; i < ARRAY_SIZE(default_list); i++) {
        if (strcmp(default_list[i].driver, driver) != 0)
            continue;
        *(default_list[i].flag) = 0;
    }
    return 0;
}

/***********************************************************/
/* QEMU state */

static RunState current_run_state = RUN_STATE_PRELAUNCH;

/* We use RUN_STATE__MAX but any invalid value will do */
static RunState vmstop_requested = RUN_STATE__MAX;
static QemuMutex vmstop_lock;

typedef struct {
    RunState from;
    RunState to;
} RunStateTransition;

static const RunStateTransition runstate_transitions_def[] = {
    /*     from      ->     to      */
    { RUN_STATE_DEBUG, RUN_STATE_RUNNING },
    { RUN_STATE_DEBUG, RUN_STATE_FINISH_MIGRATE },
    { RUN_STATE_DEBUG, RUN_STATE_PRELAUNCH },

    { RUN_STATE_INMIGRATE, RUN_STATE_INTERNAL_ERROR },
    { RUN_STATE_INMIGRATE, RUN_STATE_IO_ERROR },
    { RUN_STATE_INMIGRATE, RUN_STATE_PAUSED },
    { RUN_STATE_INMIGRATE, RUN_STATE_RUNNING },
    { RUN_STATE_INMIGRATE, RUN_STATE_SHUTDOWN },
    { RUN_STATE_INMIGRATE, RUN_STATE_SUSPENDED },
    { RUN_STATE_INMIGRATE, RUN_STATE_WATCHDOG },
    { RUN_STATE_INMIGRATE, RUN_STATE_GUEST_PANICKED },
    { RUN_STATE_INMIGRATE, RUN_STATE_FINISH_MIGRATE },
    { RUN_STATE_INMIGRATE, RUN_STATE_PRELAUNCH },
    { RUN_STATE_INMIGRATE, RUN_STATE_POSTMIGRATE },
    { RUN_STATE_INMIGRATE, RUN_STATE_COLO },

    { RUN_STATE_INTERNAL_ERROR, RUN_STATE_PAUSED },
    { RUN_STATE_INTERNAL_ERROR, RUN_STATE_FINISH_MIGRATE },
    { RUN_STATE_INTERNAL_ERROR, RUN_STATE_PRELAUNCH },

    { RUN_STATE_IO_ERROR, RUN_STATE_RUNNING },
    { RUN_STATE_IO_ERROR, RUN_STATE_FINISH_MIGRATE },
    { RUN_STATE_IO_ERROR, RUN_STATE_PRELAUNCH },

    { RUN_STATE_PAUSED, RUN_STATE_RUNNING },
    { RUN_STATE_PAUSED, RUN_STATE_FINISH_MIGRATE },
    { RUN_STATE_PAUSED, RUN_STATE_PRELAUNCH },
    { RUN_STATE_PAUSED, RUN_STATE_COLO},

    { RUN_STATE_POSTMIGRATE, RUN_STATE_RUNNING },
    { RUN_STATE_POSTMIGRATE, RUN_STATE_FINISH_MIGRATE },
    { RUN_STATE_POSTMIGRATE, RUN_STATE_PRELAUNCH },

    { RUN_STATE_PRELAUNCH, RUN_STATE_RUNNING },
    { RUN_STATE_PRELAUNCH, RUN_STATE_FINISH_MIGRATE },
    { RUN_STATE_PRELAUNCH, RUN_STATE_INMIGRATE },

    { RUN_STATE_FINISH_MIGRATE, RUN_STATE_RUNNING },
    { RUN_STATE_FINISH_MIGRATE, RUN_STATE_POSTMIGRATE },
    { RUN_STATE_FINISH_MIGRATE, RUN_STATE_PRELAUNCH },
    { RUN_STATE_FINISH_MIGRATE, RUN_STATE_COLO},

    { RUN_STATE_RESTORE_VM, RUN_STATE_RUNNING },
    { RUN_STATE_RESTORE_VM, RUN_STATE_PRELAUNCH },

    { RUN_STATE_COLO, RUN_STATE_RUNNING },

    { RUN_STATE_RUNNING, RUN_STATE_DEBUG },
    { RUN_STATE_RUNNING, RUN_STATE_INTERNAL_ERROR },
    { RUN_STATE_RUNNING, RUN_STATE_IO_ERROR },
    { RUN_STATE_RUNNING, RUN_STATE_PAUSED },
    { RUN_STATE_RUNNING, RUN_STATE_FINISH_MIGRATE },
    { RUN_STATE_RUNNING, RUN_STATE_RESTORE_VM },
    { RUN_STATE_RUNNING, RUN_STATE_SAVE_VM },
    { RUN_STATE_RUNNING, RUN_STATE_SHUTDOWN },
    { RUN_STATE_RUNNING, RUN_STATE_WATCHDOG },
    { RUN_STATE_RUNNING, RUN_STATE_GUEST_PANICKED },
    { RUN_STATE_RUNNING, RUN_STATE_COLO},

    { RUN_STATE_SAVE_VM, RUN_STATE_RUNNING },

    { RUN_STATE_SHUTDOWN, RUN_STATE_PAUSED },
    { RUN_STATE_SHUTDOWN, RUN_STATE_FINISH_MIGRATE },
    { RUN_STATE_SHUTDOWN, RUN_STATE_PRELAUNCH },

    { RUN_STATE_DEBUG, RUN_STATE_SUSPENDED },
    { RUN_STATE_RUNNING, RUN_STATE_SUSPENDED },
    { RUN_STATE_SUSPENDED, RUN_STATE_RUNNING },
    { RUN_STATE_SUSPENDED, RUN_STATE_FINISH_MIGRATE },
    { RUN_STATE_SUSPENDED, RUN_STATE_PRELAUNCH },
    { RUN_STATE_SUSPENDED, RUN_STATE_COLO},

    { RUN_STATE_WATCHDOG, RUN_STATE_RUNNING },
    { RUN_STATE_WATCHDOG, RUN_STATE_FINISH_MIGRATE },
    { RUN_STATE_WATCHDOG, RUN_STATE_PRELAUNCH },
    { RUN_STATE_WATCHDOG, RUN_STATE_COLO},

    { RUN_STATE_GUEST_PANICKED, RUN_STATE_RUNNING },
    { RUN_STATE_GUEST_PANICKED, RUN_STATE_FINISH_MIGRATE },
    { RUN_STATE_GUEST_PANICKED, RUN_STATE_PRELAUNCH },

    { RUN_STATE__MAX, RUN_STATE__MAX },
};

static bool runstate_valid_transitions[RUN_STATE__MAX][RUN_STATE__MAX];

bool runstate_check(RunState state)
{
    return current_run_state == state;
}

bool runstate_store(char *str, size_t size)
{
    const char *state = RunState_lookup[current_run_state];
    size_t len = strlen(state) + 1;

    if (len > size) {
        return false;
    }
    memcpy(str, state, len);
    return true;
}

static void runstate_init(void)
{
    const RunStateTransition *p;

    memset(&runstate_valid_transitions, 0, sizeof(runstate_valid_transitions));
    for (p = &runstate_transitions_def[0]; p->from != RUN_STATE__MAX; p++) {
        runstate_valid_transitions[p->from][p->to] = true;
    }

    qemu_mutex_init(&vmstop_lock);
}

/* This function will abort() on invalid state transitions */
void runstate_set(RunState new_state)
{
    assert(new_state < RUN_STATE__MAX);

    if (current_run_state == new_state) {
        return;
    }

    if (!runstate_valid_transitions[current_run_state][new_state]) {
        error_report("invalid runstate transition: '%s' -> '%s'",
                     RunState_lookup[current_run_state],
                     RunState_lookup[new_state]);
        abort();
    }
    trace_runstate_set(new_state);
    current_run_state = new_state;
}

int runstate_is_running(void)
{
    return runstate_check(RUN_STATE_RUNNING);
}

bool runstate_needs_reset(void)
{
    return runstate_check(RUN_STATE_INTERNAL_ERROR) ||
        runstate_check(RUN_STATE_SHUTDOWN);
}

StatusInfo *qmp_query_status(Error **errp)
{
    StatusInfo *info = g_malloc0(sizeof(*info));

    info->running = runstate_is_running();
    info->singlestep = singlestep;
    info->status = current_run_state;

    return info;
}

static bool qemu_vmstop_requested(RunState *r)
{
    qemu_mutex_lock(&vmstop_lock);
    *r = vmstop_requested;
    vmstop_requested = RUN_STATE__MAX;
    qemu_mutex_unlock(&vmstop_lock);
    return *r < RUN_STATE__MAX;
}

void qemu_system_vmstop_request_prepare(void)
{
    qemu_mutex_lock(&vmstop_lock);
}

void qemu_system_vmstop_request(RunState state)
{
    vmstop_requested = state;
    qemu_mutex_unlock(&vmstop_lock);
    qemu_notify_event();
}

void vm_start(void)
{
    RunState requested;

    qemu_vmstop_requested(&requested);
    if (runstate_is_running() && requested == RUN_STATE__MAX) {
        return;
    }

    /* Ensure that a STOP/RESUME pair of events is emitted if a
     * vmstop request was pending.  The BLOCK_IO_ERROR event, for
     * example, according to documentation is always followed by
     * the STOP event.
     */
    if (runstate_is_running()) {
        qapi_event_send_stop(&error_abort);
    } else {
        replay_enable_events();
        cpu_enable_ticks();
        runstate_set(RUN_STATE_RUNNING);
        vm_state_notify(1, RUN_STATE_RUNNING);
        resume_all_vcpus();
    }

    qapi_event_send_resume(&error_abort);
}


/***********************************************************/
/* real time host monotonic timer */

static time_t qemu_time(void)
{
    return qemu_clock_get_ms(QEMU_CLOCK_HOST) / 1000;
}

/***********************************************************/
/* host time/date access */
void qemu_get_timedate(struct tm *tm, int offset)
{
    time_t ti = qemu_time();

    ti += offset;
    if (rtc_date_offset == -1) {
        if (rtc_utc)
            gmtime_r(&ti, tm);
        else
            localtime_r(&ti, tm);
    } else {
        ti -= rtc_date_offset;
        gmtime_r(&ti, tm);
    }
}

int qemu_timedate_diff(struct tm *tm)
{
    time_t seconds;

    if (rtc_date_offset == -1)
        if (rtc_utc)
            seconds = mktimegm(tm);
        else {
            struct tm tmp = *tm;
            tmp.tm_isdst = -1; /* use timezone to figure it out */
            seconds = mktime(&tmp);
	}
    else
        seconds = mktimegm(tm) + rtc_date_offset;

    return seconds - qemu_time();
}

static void configure_rtc_date_offset(const char *startdate, int legacy)
{
    time_t rtc_start_date;
    struct tm tm;

    if (!strcmp(startdate, "now") && legacy) {
        rtc_date_offset = -1;
    } else {
        if (sscanf(startdate, "%d-%d-%dT%d:%d:%d",
                   &tm.tm_year,
                   &tm.tm_mon,
                   &tm.tm_mday,
                   &tm.tm_hour,
                   &tm.tm_min,
                   &tm.tm_sec) == 6) {
            /* OK */
        } else if (sscanf(startdate, "%d-%d-%d",
                          &tm.tm_year,
                          &tm.tm_mon,
                          &tm.tm_mday) == 3) {
            tm.tm_hour = 0;
            tm.tm_min = 0;
            tm.tm_sec = 0;
        } else {
            goto date_fail;
        }
        tm.tm_year -= 1900;
        tm.tm_mon--;
        rtc_start_date = mktimegm(&tm);
        if (rtc_start_date == -1) {
        date_fail:
            error_report("invalid date format");
            error_printf("valid formats: "
                         "'2006-06-17T16:01:21' or '2006-06-17'\n");
            exit(1);
        }
        rtc_date_offset = qemu_time() - rtc_start_date;
    }
}

static void configure_rtc(QemuOpts *opts)
{
    const char *value;

    value = qemu_opt_get(opts, "base");
    if (value) {
        if (!strcmp(value, "utc")) {
            rtc_utc = 1;
        } else if (!strcmp(value, "localtime")) {
            Error *blocker = NULL;
            rtc_utc = 0;
            error_setg(&blocker, QERR_REPLAY_NOT_SUPPORTED,
                      "-rtc base=localtime");
            replay_add_blocker(blocker);
        } else {
            configure_rtc_date_offset(value, 0);
        }
    }
    value = qemu_opt_get(opts, "clock");
    if (value) {
        if (!strcmp(value, "host")) {
            rtc_clock = QEMU_CLOCK_HOST;
        } else if (!strcmp(value, "rt")) {
            rtc_clock = QEMU_CLOCK_REALTIME;
        } else if (!strcmp(value, "vm")) {
            rtc_clock = QEMU_CLOCK_VIRTUAL;
        } else {
            error_report("invalid option value '%s'", value);
            exit(1);
        }
    }
    value = qemu_opt_get(opts, "driftfix");
    if (value) {
        if (!strcmp(value, "slew")) {
            static GlobalProperty slew_lost_ticks = {
                .driver   = "mc146818rtc",
                .property = "lost_tick_policy",
                .value    = "slew",
            };

            qdev_prop_register_global(&slew_lost_ticks);
        } else if (!strcmp(value, "none")) {
            /* discard is default */
        } else {
            error_report("invalid option value '%s'", value);
            exit(1);
        }
    }
}

/***********************************************************/
/* Bluetooth support */
static int nb_hcis;
static int cur_hci;
static struct HCIInfo *hci_table[MAX_NICS];

struct HCIInfo *qemu_next_hci(void)
{
    if (cur_hci == nb_hcis)
        return &null_hci;

    return hci_table[cur_hci++];
}

static int bt_hci_parse(const char *str)
{
    struct HCIInfo *hci;
    bdaddr_t bdaddr;

    if (nb_hcis >= MAX_NICS) {
        error_report("too many bluetooth HCIs (max %i)", MAX_NICS);
        return -1;
    }

    hci = hci_init(str);
    if (!hci)
        return -1;

    bdaddr.b[0] = 0x52;
    bdaddr.b[1] = 0x54;
    bdaddr.b[2] = 0x00;
    bdaddr.b[3] = 0x12;
    bdaddr.b[4] = 0x34;
    bdaddr.b[5] = 0x56 + nb_hcis;
    hci->bdaddr_set(hci, bdaddr.b);

    hci_table[nb_hcis++] = hci;

    return 0;
}

static void bt_vhci_add(int vlan_id)
{
    struct bt_scatternet_s *vlan = qemu_find_bt_vlan(vlan_id);

    if (!vlan->slave)
        error_report("warning: adding a VHCI to an empty scatternet %i",
                     vlan_id);

    bt_vhci_init(bt_new_hci(vlan));
}

static struct bt_device_s *bt_device_add(const char *opt)
{
    struct bt_scatternet_s *vlan;
    int vlan_id = 0;
    char *endp = strstr(opt, ",vlan=");
    int len = (endp ? endp - opt : strlen(opt)) + 1;
    char devname[10];

    pstrcpy(devname, MIN(sizeof(devname), len), opt);

    if (endp) {
        vlan_id = strtol(endp + 6, &endp, 0);
        if (*endp) {
            error_report("unrecognised bluetooth vlan Id");
            return 0;
        }
    }

    vlan = qemu_find_bt_vlan(vlan_id);

    if (!vlan->slave)
        error_report("warning: adding a slave device to an empty scatternet %i",
                     vlan_id);

    if (!strcmp(devname, "keyboard"))
        return bt_keyboard_init(vlan);

    error_report("unsupported bluetooth device '%s'", devname);
    return 0;
}

static int bt_parse(const char *opt)
{
    const char *endp, *p;
    int vlan;

    if (strstart(opt, "hci", &endp)) {
        if (!*endp || *endp == ',') {
            if (*endp)
                if (!strstart(endp, ",vlan=", 0))
                    opt = endp + 1;

            return bt_hci_parse(opt);
       }
    } else if (strstart(opt, "vhci", &endp)) {
        if (!*endp || *endp == ',') {
            if (*endp) {
                if (strstart(endp, ",vlan=", &p)) {
                    vlan = strtol(p, (char **) &endp, 0);
                    if (*endp) {
                        error_report("bad scatternet '%s'", p);
                        return 1;
                    }
                } else {
                    error_report("bad parameter '%s'", endp + 1);
                    return 1;
                }
            } else
                vlan = 0;

            bt_vhci_add(vlan);
            return 0;
        }
    } else if (strstart(opt, "device:", &endp))
        return !bt_device_add(endp);

    error_report("bad bluetooth parameter '%s'", opt);
    return 1;
}

static int parse_sandbox(void *opaque, QemuOpts *opts, Error **errp)
{
    /* FIXME: change this to true for 1.3 */
    if (qemu_opt_get_bool(opts, "enable", false)) {
#ifdef CONFIG_SECCOMP
        if (seccomp_start() < 0) {
            error_report("failed to install seccomp syscall filter "
                         "in the kernel");
            return -1;
        }
#else
        error_report("seccomp support is disabled");
        return -1;
#endif
    }

    return 0;
}

static int parse_name(void *opaque, QemuOpts *opts, Error **errp)
{
    const char *proc_name;

    if (qemu_opt_get(opts, "debug-threads")) {
        qemu_thread_naming(qemu_opt_get_bool(opts, "debug-threads", false));
    }
    qemu_name = qemu_opt_get(opts, "guest");

    proc_name = qemu_opt_get(opts, "process");
    if (proc_name) {
        os_set_proc_name(proc_name);
    }

    return 0;
}

bool defaults_enabled(void)
{
    return has_defaults;
}

#ifndef _WIN32
static int parse_add_fd(void *opaque, QemuOpts *opts, Error **errp)
{
    int fd, dupfd, flags;
    int64_t fdset_id;
    const char *fd_opaque = NULL;
    AddfdInfo *fdinfo;

    fd = qemu_opt_get_number(opts, "fd", -1);
    fdset_id = qemu_opt_get_number(opts, "set", -1);
    fd_opaque = qemu_opt_get(opts, "opaque");

    if (fd < 0) {
        error_report("fd option is required and must be non-negative");
        return -1;
    }

    if (fd <= STDERR_FILENO) {
        error_report("fd cannot be a standard I/O stream");
        return -1;
    }

    /*
     * All fds inherited across exec() necessarily have FD_CLOEXEC
     * clear, while qemu sets FD_CLOEXEC on all other fds used internally.
     */
    flags = fcntl(fd, F_GETFD);
    if (flags == -1 || (flags & FD_CLOEXEC)) {
        error_report("fd is not valid or already in use");
        return -1;
    }

    if (fdset_id < 0) {
        error_report("set option is required and must be non-negative");
        return -1;
    }

#ifdef F_DUPFD_CLOEXEC
    dupfd = fcntl(fd, F_DUPFD_CLOEXEC, 0);
#else
    dupfd = dup(fd);
    if (dupfd != -1) {
        qemu_set_cloexec(dupfd);
    }
#endif
    if (dupfd == -1) {
        error_report("error duplicating fd: %s", strerror(errno));
        return -1;
    }

    /* add the duplicate fd, and optionally the opaque string, to the fd set */
    fdinfo = monitor_fdset_add_fd(dupfd, true, fdset_id, !!fd_opaque, fd_opaque,
                                  &error_abort);
    g_free(fdinfo);

    return 0;
}

static int cleanup_add_fd(void *opaque, QemuOpts *opts, Error **errp)
{
    int fd;

    fd = qemu_opt_get_number(opts, "fd", -1);
    close(fd);

    return 0;
}
#endif

/***********************************************************/
/* QEMU Block devices */

#define HD_OPTS "media=disk"
#define CDROM_OPTS "media=cdrom"
#define FD_OPTS ""
#define PFLASH_OPTS ""
#define MTD_OPTS ""
#define SD_OPTS ""

static int drive_init_func(void *opaque, QemuOpts *opts, Error **errp)
{
    BlockInterfaceType *block_default_type = opaque;

    return drive_new(opts, *block_default_type) == NULL;
}

static int drive_enable_snapshot(void *opaque, QemuOpts *opts, Error **errp)
{
    if (qemu_opt_get(opts, "snapshot") == NULL) {
        qemu_opt_set(opts, "snapshot", "on", &error_abort);
    }
    return 0;
}

static void default_drive(int enable, int snapshot, BlockInterfaceType type,
                          int index, const char *optstr)
{
    QemuOpts *opts;
    DriveInfo *dinfo;

    if (!enable || drive_get_by_index(type, index)) {
        return;
    }

    opts = drive_add(type, index, NULL, optstr);
    if (snapshot) {
        drive_enable_snapshot(NULL, opts, NULL);
    }

    dinfo = drive_new(opts, type);
    if (!dinfo) {
        exit(1);
    }
    dinfo->is_default = true;

}

static QemuOptsList qemu_smp_opts = {
    .name = "smp-opts",
    .implied_opt_name = "cpus",
    .merge_lists = true,
    .head = QTAILQ_HEAD_INITIALIZER(qemu_smp_opts.head),
    .desc = {
        {
            .name = "cpus",
            .type = QEMU_OPT_NUMBER,
        }, {
            .name = "sockets",
            .type = QEMU_OPT_NUMBER,
        }, {
            .name = "cores",
            .type = QEMU_OPT_NUMBER,
        }, {
            .name = "threads",
            .type = QEMU_OPT_NUMBER,
        }, {
            .name = "maxcpus",
            .type = QEMU_OPT_NUMBER,
        },
        { /*End of list */ }
    },
};

static void smp_parse(QemuOpts *opts)
{
    if (opts) {
        unsigned cpus    = qemu_opt_get_number(opts, "cpus", 0);
        unsigned sockets = qemu_opt_get_number(opts, "sockets", 0);
        unsigned cores   = qemu_opt_get_number(opts, "cores", 0);
        unsigned threads = qemu_opt_get_number(opts, "threads", 0);

        /* compute missing values, prefer sockets over cores over threads */
        if (cpus == 0 || sockets == 0) {
            sockets = sockets > 0 ? sockets : 1;
            cores = cores > 0 ? cores : 1;
            threads = threads > 0 ? threads : 1;
            if (cpus == 0) {
                cpus = cores * threads * sockets;
            }
        } else if (cores == 0) {
            threads = threads > 0 ? threads : 1;
            cores = cpus / (sockets * threads);
            cores = cores > 0 ? cores : 1;
        } else if (threads == 0) {
            threads = cpus / (cores * sockets);
            threads = threads > 0 ? threads : 1;
        } else if (sockets * cores * threads < cpus) {
            error_report("cpu topology: "
                         "sockets (%u) * cores (%u) * threads (%u) < "
                         "smp_cpus (%u)",
                         sockets, cores, threads, cpus);
            exit(1);
        }

        max_cpus = qemu_opt_get_number(opts, "maxcpus", cpus);

        if (max_cpus < cpus) {
            error_report("maxcpus must be equal to or greater than smp");
            exit(1);
        }

        if (sockets * cores * threads > max_cpus) {
            error_report("cpu topology: "
                         "sockets (%u) * cores (%u) * threads (%u) > "
                         "maxcpus (%u)",
                         sockets, cores, threads, max_cpus);
            exit(1);
        }

        smp_cpus = cpus;
        smp_cores = cores;
        smp_threads = threads;
    }

    if (smp_cpus > 1) {
        Error *blocker = NULL;
        error_setg(&blocker, QERR_REPLAY_NOT_SUPPORTED, "smp");
        replay_add_blocker(blocker);
    }
}

static void realtime_init(void)
{
    if (enable_mlock) {
        if (os_mlock() < 0) {
            error_report("locking memory failed");
            exit(1);
        }
    }
}


static void configure_msg(QemuOpts *opts)
{
    enable_timestamp_msg = qemu_opt_get_bool(opts, "timestamp", true);
}

/***********************************************************/
/* Semihosting */

typedef struct SemihostingConfig {
    bool enabled;
    SemihostingTarget target;
    const char **argv;
    int argc;
    const char *cmdline; /* concatenated argv */
} SemihostingConfig;

static SemihostingConfig semihosting;

bool semihosting_enabled(void)
{
    return semihosting.enabled;
}

SemihostingTarget semihosting_get_target(void)
{
    return semihosting.target;
}

const char *semihosting_get_arg(int i)
{
    if (i >= semihosting.argc) {
        return NULL;
    }
    return semihosting.argv[i];
}

int semihosting_get_argc(void)
{
    return semihosting.argc;
}

const char *semihosting_get_cmdline(void)
{
    if (semihosting.cmdline == NULL && semihosting.argc > 0) {
        semihosting.cmdline = g_strjoinv(" ", (gchar **)semihosting.argv);
    }
    return semihosting.cmdline;
}

static int add_semihosting_arg(void *opaque,
                               const char *name, const char *val,
                               Error **errp)
{
    SemihostingConfig *s = opaque;
    if (strcmp(name, "arg") == 0) {
        s->argc++;
        /* one extra element as g_strjoinv() expects NULL-terminated array */
        s->argv = g_realloc(s->argv, (s->argc + 1) * sizeof(void *));
        s->argv[s->argc - 1] = val;
        s->argv[s->argc] = NULL;
    }
    return 0;
}

/* Use strings passed via -kernel/-append to initialize semihosting.argv[] */
static inline void semihosting_arg_fallback(const char *file, const char *cmd)
{
    char *cmd_token;

    /* argv[0] */
    add_semihosting_arg(&semihosting, "arg", file, NULL);

    /* split -append and initialize argv[1..n] */
    cmd_token = strtok(g_strdup(cmd), " ");
    while (cmd_token) {
        add_semihosting_arg(&semihosting, "arg", cmd_token, NULL);
        cmd_token = strtok(NULL, " ");
    }
}

/* Now we still need this for compatibility with XEN. */
bool has_igd_gfx_passthru;
static void igd_gfx_passthru(void)
{
    has_igd_gfx_passthru = current_machine->igd_gfx_passthru;
}

/***********************************************************/
/* USB devices */

static int usb_device_add(const char *devname)
{
    USBDevice *dev = NULL;
#ifndef CONFIG_LINUX
    const char *p;
#endif

    if (!machine_usb(current_machine)) {
        return -1;
    }

    /* drivers with .usbdevice_name entry in USBDeviceInfo */
    dev = usbdevice_create(devname);
    if (dev)
        goto done;

    /* the other ones */
#ifndef CONFIG_LINUX
    /* only the linux version is qdev-ified, usb-bsd still needs this */
    if (strstart(devname, "host:", &p)) {
        dev = usb_host_device_open(usb_bus_find(-1), p);
    }
#endif
    if (!dev)
        return -1;

done:
    return 0;
}

static int usb_device_del(const char *devname)
{
    int bus_num, addr;
    const char *p;

    if (strstart(devname, "host:", &p)) {
        return -1;
    }

    if (!machine_usb(current_machine)) {
        return -1;
    }

    p = strchr(devname, '.');
    if (!p)
        return -1;
    bus_num = strtoul(devname, NULL, 0);
    addr = strtoul(p + 1, NULL, 0);

    return usb_device_delete_addr(bus_num, addr);
}

static int usb_parse(const char *cmdline)
{
    int r;
    r = usb_device_add(cmdline);
    if (r < 0) {
        error_report("could not add USB device '%s'", cmdline);
    }
    return r;
}

void hmp_usb_add(Monitor *mon, const QDict *qdict)
{
    const char *devname = qdict_get_str(qdict, "devname");
    if (usb_device_add(devname) < 0) {
        error_report("could not add USB device '%s'", devname);
    }
}

void hmp_usb_del(Monitor *mon, const QDict *qdict)
{
    const char *devname = qdict_get_str(qdict, "devname");
    if (usb_device_del(devname) < 0) {
        error_report("could not delete USB device '%s'", devname);
    }
}

/***********************************************************/
/* machine registration */

MachineState *current_machine;

static MachineClass *find_machine(const char *name)
{
    GSList *el, *machines = object_class_get_list(TYPE_MACHINE, false);
    MachineClass *mc = NULL;

    for (el = machines; el; el = el->next) {
        MachineClass *temp = el->data;

        if (!strcmp(temp->name, name)) {
            mc = temp;
            break;
        }
        if (temp->alias &&
            !strcmp(temp->alias, name)) {
            mc = temp;
            break;
        }
    }

    g_slist_free(machines);
    return mc;
}

MachineClass *find_default_machine(void)
{
    GSList *el, *machines = object_class_get_list(TYPE_MACHINE, false);
    MachineClass *mc = NULL;

    for (el = machines; el; el = el->next) {
        MachineClass *temp = el->data;

        if (temp->is_default) {
            mc = temp;
            break;
        }
    }

    g_slist_free(machines);
    return mc;
}

MachineInfoList *qmp_query_machines(Error **errp)
{
    GSList *el, *machines = object_class_get_list(TYPE_MACHINE, false);
    MachineInfoList *mach_list = NULL;

    for (el = machines; el; el = el->next) {
        MachineClass *mc = el->data;
        MachineInfoList *entry;
        MachineInfo *info;

        info = g_malloc0(sizeof(*info));
        if (mc->is_default) {
            info->has_is_default = true;
            info->is_default = true;
        }

        if (mc->alias) {
            info->has_alias = true;
            info->alias = g_strdup(mc->alias);
        }

        info->name = g_strdup(mc->name);
        info->cpu_max = !mc->max_cpus ? 1 : mc->max_cpus;
        info->hotpluggable_cpus = !!mc->query_hotpluggable_cpus;

        entry = g_malloc0(sizeof(*entry));
        entry->value = info;
        entry->next = mach_list;
        mach_list = entry;
    }

    g_slist_free(machines);
    return mach_list;
}

static int machine_help_func(QemuOpts *opts, MachineState *machine)
{
    ObjectProperty *prop;
    ObjectPropertyIterator iter;

    if (!qemu_opt_has_help_opt(opts)) {
        return 0;
    }

    object_property_iter_init(&iter, OBJECT(machine));
    while ((prop = object_property_iter_next(&iter))) {
        if (!prop->set) {
            continue;
        }

        error_printf("%s.%s=%s", MACHINE_GET_CLASS(machine)->name,
                     prop->name, prop->type);
        if (prop->description) {
            error_printf(" (%s)\n", prop->description);
        } else {
            error_printf("\n");
        }
    }

    return 1;
}

/***********************************************************/
/* main execution loop */

struct vm_change_state_entry {
    VMChangeStateHandler *cb;
    void *opaque;
    QLIST_ENTRY (vm_change_state_entry) entries;
};

static QLIST_HEAD(vm_change_state_head, vm_change_state_entry) vm_change_state_head;

VMChangeStateEntry *qemu_add_vm_change_state_handler(VMChangeStateHandler *cb,
                                                     void *opaque)
{
    VMChangeStateEntry *e;

    e = g_malloc0(sizeof (*e));

    e->cb = cb;
    e->opaque = opaque;
    QLIST_INSERT_HEAD(&vm_change_state_head, e, entries);
    return e;
}

void qemu_del_vm_change_state_handler(VMChangeStateEntry *e)
{
    QLIST_REMOVE (e, entries);
    g_free (e);
}

void vm_state_notify(int running, RunState state)
{
    VMChangeStateEntry *e, *next;

    trace_vm_state_notify(running, state);

    QLIST_FOREACH_SAFE(e, &vm_change_state_head, entries, next) {
        e->cb(e->opaque, running, state);
    }
}

static int reset_requested;
static int shutdown_requested, shutdown_signal = -1;
static pid_t shutdown_pid;
static int powerdown_requested;
static int debug_requested;
static int suspend_requested;
static WakeupReason wakeup_reason;
static NotifierList powerdown_notifiers =
    NOTIFIER_LIST_INITIALIZER(powerdown_notifiers);
static NotifierList suspend_notifiers =
    NOTIFIER_LIST_INITIALIZER(suspend_notifiers);
static NotifierList wakeup_notifiers =
    NOTIFIER_LIST_INITIALIZER(wakeup_notifiers);
static uint32_t wakeup_reason_mask = ~(1 << QEMU_WAKEUP_REASON_NONE);

int qemu_shutdown_requested_get(void)
{
    return shutdown_requested;
}

int qemu_reset_requested_get(void)
{
    return reset_requested;
}

static int qemu_shutdown_requested(void)
{
    return atomic_xchg(&shutdown_requested, 0);
}

static void qemu_kill_report(void)
{
    if (!qtest_driver() && shutdown_signal != -1) {
        if (shutdown_pid == 0) {
            /* This happens for eg ^C at the terminal, so it's worth
             * avoiding printing an odd message in that case.
             */
            error_report("terminating on signal %d", shutdown_signal);
        } else {
            char *shutdown_cmd = qemu_get_pid_name(shutdown_pid);

            error_report("terminating on signal %d from pid " FMT_pid " (%s)",
                         shutdown_signal, shutdown_pid,
                         shutdown_cmd ? shutdown_cmd : "<unknown process>");
            g_free(shutdown_cmd);
        }
        shutdown_signal = -1;
    }
}

static int qemu_reset_requested(void)
{
    int r = reset_requested;
    if (r && replay_checkpoint(CHECKPOINT_RESET_REQUESTED)) {
        reset_requested = 0;
        return r;
    }
    return false;
}

static int qemu_suspend_requested(void)
{
    int r = suspend_requested;
    if (r && replay_checkpoint(CHECKPOINT_SUSPEND_REQUESTED)) {
        suspend_requested = 0;
        return r;
    }
    return false;
}

static WakeupReason qemu_wakeup_requested(void)
{
    return wakeup_reason;
}

static int qemu_powerdown_requested(void)
{
    int r = powerdown_requested;
    powerdown_requested = 0;
    return r;
}

static int qemu_debug_requested(void)
{
    int r = debug_requested;
    debug_requested = 0;
    return r;
}

void qemu_system_reset(bool report)
{
    MachineClass *mc;

    mc = current_machine ? MACHINE_GET_CLASS(current_machine) : NULL;

    cpu_synchronize_all_states();

    if (mc && mc->reset) {
        mc->reset();
    } else {
        qemu_devices_reset();
    }
    if (report) {
        qapi_event_send_reset(&error_abort);
    }
    cpu_synchronize_all_post_reset();
}

void qemu_system_guest_panicked(void)
{
    if (current_cpu) {
        current_cpu->crash_occurred = true;
    }
    qapi_event_send_guest_panicked(GUEST_PANIC_ACTION_PAUSE, &error_abort);
    vm_stop(RUN_STATE_GUEST_PANICKED);
    if (!no_shutdown) {
        qapi_event_send_guest_panicked(GUEST_PANIC_ACTION_POWEROFF,
                                       &error_abort);
        qemu_system_shutdown_request();
    }
}

void qemu_system_reset_request(void)
{
    if (no_reboot) {
        shutdown_requested = 1;
    } else {
        reset_requested = 1;
    }
    cpu_stop_current();
    qemu_notify_event();
}

static void qemu_system_suspend(void)
{
    pause_all_vcpus();
    notifier_list_notify(&suspend_notifiers, NULL);
    runstate_set(RUN_STATE_SUSPENDED);
    qapi_event_send_suspend(&error_abort);
}

void qemu_system_suspend_request(void)
{
    if (runstate_check(RUN_STATE_SUSPENDED)) {
        return;
    }
    suspend_requested = 1;
    cpu_stop_current();
    qemu_notify_event();
}

void qemu_register_suspend_notifier(Notifier *notifier)
{
    notifier_list_add(&suspend_notifiers, notifier);
}

void qemu_system_wakeup_request(WakeupReason reason)
{
    trace_system_wakeup_request(reason);

    if (!runstate_check(RUN_STATE_SUSPENDED)) {
        return;
    }
    if (!(wakeup_reason_mask & (1 << reason))) {
        return;
    }
    runstate_set(RUN_STATE_RUNNING);
    wakeup_reason = reason;
    qemu_notify_event();
}

void qemu_system_wakeup_enable(WakeupReason reason, bool enabled)
{
    if (enabled) {
        wakeup_reason_mask |= (1 << reason);
    } else {
        wakeup_reason_mask &= ~(1 << reason);
    }
}

void qemu_register_wakeup_notifier(Notifier *notifier)
{
    notifier_list_add(&wakeup_notifiers, notifier);
}

void qemu_system_killed(int signal, pid_t pid)
{
    shutdown_signal = signal;
    shutdown_pid = pid;
    no_shutdown = 0;

    /* Cannot call qemu_system_shutdown_request directly because
     * we are in a signal handler.
     */
    shutdown_requested = 1;
    qemu_notify_event();
}

void qemu_system_shutdown_request(void)
{
    trace_qemu_system_shutdown_request();
    replay_shutdown_request();
    shutdown_requested = 1;
    qemu_notify_event();
}

static void qemu_system_powerdown(void)
{
    qapi_event_send_powerdown(&error_abort);
    notifier_list_notify(&powerdown_notifiers, NULL);
}

void qemu_system_powerdown_request(void)
{
    trace_qemu_system_powerdown_request();
    powerdown_requested = 1;
    qemu_notify_event();
}

void qemu_register_powerdown_notifier(Notifier *notifier)
{
    notifier_list_add(&powerdown_notifiers, notifier);
}

void qemu_system_debug_request(void)
{
    debug_requested = 1;
    qemu_notify_event();
}

static bool main_loop_should_exit(void)
{
    RunState r;
    if (qemu_debug_requested()) {
        vm_stop(RUN_STATE_DEBUG);
    }
    if (qemu_suspend_requested()) {
        qemu_system_suspend();
    }
    if (qemu_shutdown_requested()) {
        qemu_kill_report();
        qapi_event_send_shutdown(&error_abort);
        if (no_shutdown) {
            vm_stop(RUN_STATE_SHUTDOWN);
        } else {
            return true;
        }
    }
    if (qemu_reset_requested()) {
        pause_all_vcpus();
        qemu_system_reset(VMRESET_REPORT);
        resume_all_vcpus();
        if (!runstate_check(RUN_STATE_RUNNING) &&
                !runstate_check(RUN_STATE_INMIGRATE)) {
            runstate_set(RUN_STATE_PRELAUNCH);
        }
    }
    if (qemu_wakeup_requested()) {
        pause_all_vcpus();
        qemu_system_reset(VMRESET_SILENT);
        notifier_list_notify(&wakeup_notifiers, &wakeup_reason);
        wakeup_reason = QEMU_WAKEUP_REASON_NONE;
        resume_all_vcpus();
        qapi_event_send_wakeup(&error_abort);
    }
    if (qemu_powerdown_requested()) {
        qemu_system_powerdown();
    }
    if (qemu_vmstop_requested(&r)) {
        vm_stop(r);
    }
    return false;
}

#ifdef CONFIG_LLVM
static void tcg_llvm_cleanup(void)
{
    if(tcg_llvm_ctx) {
        tcg_llvm_destroy();
        tcg_llvm_ctx = NULL;
    }
}
#endif

static void main_loop(void)
{
    bool nonblocking;
    int last_io = 0;
#ifdef CONFIG_PROFILER
    int64_t ti;
#endif
    do {
        nonblocking = tcg_enabled() && last_io > 0;
#ifdef CONFIG_PROFILER
        ti = profile_getclock();
#endif
        last_io = main_loop_wait(nonblocking);

        // rr: check for begin/end record/replay
        sigset_t blockset, oldset;

        // create a signal set containing just ALARM and USR2
        sigemptyset(&blockset);
        sigaddset(&blockset, SIGALRM);
        sigaddset(&blockset, SIGUSR2);
        sigaddset(&blockset, SIGIO);

        if (__builtin_expect(rr_record_requested, 0)) {
            //block signals
            sigprocmask(SIG_BLOCK, &blockset, &oldset);
            rr_do_begin_record(rr_requested_name, first_cpu);
            rr_record_requested = 0;
            //unblock signals
            sigprocmask(SIG_SETMASK, &oldset, NULL);
        }

        //mz 05.2012 We have the global mutex here, so this should be OK.
        if (rr_end_record_requested && rr_in_record()) {
            rr_do_end_record();
            rr_reset_state(first_cpu);
            rr_end_record_requested = 0;
            vm_start();
        }
        if (rr_end_replay_requested && rr_in_replay()) {
            //mz restore timers
            qemu_clock_run_all_timers();
            //mz FIXME this is used in the monitor for do_stop()??
            rr_do_end_replay(/*is_error=*/0);
            rr_end_replay_requested = 0;
            vm_stop(RUN_STATE_PAUSED);
        }

#ifdef CONFIG_PROFILER
        dev_time += profile_getclock() - ti;
#endif
    } while (!main_loop_should_exit());
}

static void version(void)
{
    printf("QEMU emulator version " QEMU_VERSION QEMU_PKGVERSION "\n"
           QEMU_COPYRIGHT "\n");
}

static void help(int exitcode)
{
    version();
    printf("usage: %s [options] [disk_image]\n\n"
           "'disk_image' is a raw hard disk image for IDE hard disk 0\n\n",
            error_get_progname());

#define QEMU_OPTIONS_GENERATE_HELP
#include "qemu-options-wrapper.h"

    printf("\nDuring emulation, the following keys are useful:\n"
           "ctrl-alt-f      toggle full screen\n"
           "ctrl-alt-n      switch to virtual console 'n'\n"
           "ctrl-alt        toggle mouse and keyboard grab\n"
           "\n"
           "When using -nographic, press 'ctrl-a h' to get some help.\n");

    exit(exitcode);
}

#define HAS_ARG 0x0001

typedef struct QEMUOption {
    const char *name;
    int flags;
    int index;
    uint32_t arch_mask;
} QEMUOption;

static const QEMUOption qemu_options[] = {
    { "h", 0, QEMU_OPTION_h, QEMU_ARCH_ALL },
#define QEMU_OPTIONS_GENERATE_OPTIONS
#include "qemu-options-wrapper.h"
    { NULL },
};

typedef struct VGAInterfaceInfo {
    const char *opt_name;    /* option name */
    const char *name;        /* human-readable name */
    /* Class names indicating that support is available.
     * If no class is specified, the interface is always available */
    const char *class_names[2];
} VGAInterfaceInfo;

static VGAInterfaceInfo vga_interfaces[VGA_TYPE_MAX] = {
    [VGA_NONE] = {
        .opt_name = "none",
    },
    [VGA_STD] = {
        .opt_name = "std",
        .name = "standard VGA",
        .class_names = { "VGA", "isa-vga" },
    },
    [VGA_CIRRUS] = {
        .opt_name = "cirrus",
        .name = "Cirrus VGA",
        .class_names = { "cirrus-vga", "isa-cirrus-vga" },
    },
    [VGA_VMWARE] = {
        .opt_name = "vmware",
        .name = "VMWare SVGA",
        .class_names = { "vmware-svga" },
    },
    [VGA_VIRTIO] = {
        .opt_name = "virtio",
        .name = "Virtio VGA",
        .class_names = { "virtio-vga" },
    },
    [VGA_QXL] = {
        .opt_name = "qxl",
        .name = "QXL VGA",
        .class_names = { "qxl-vga" },
    },
    [VGA_TCX] = {
        .opt_name = "tcx",
        .name = "TCX framebuffer",
        .class_names = { "SUNW,tcx" },
    },
    [VGA_CG3] = {
        .opt_name = "cg3",
        .name = "CG3 framebuffer",
        .class_names = { "cgthree" },
    },
    [VGA_XENFB] = {
        .opt_name = "xenfb",
    },
};

static bool vga_interface_available(VGAInterfaceType t)
{
    VGAInterfaceInfo *ti = &vga_interfaces[t];

    assert(t < VGA_TYPE_MAX);
    return !ti->class_names[0] ||
           object_class_by_name(ti->class_names[0]) ||
           object_class_by_name(ti->class_names[1]);
}

static void select_vgahw(const char *p)
{
    const char *opts;
    int t;

    assert(vga_interface_type == VGA_NONE);
    for (t = 0; t < VGA_TYPE_MAX; t++) {
        VGAInterfaceInfo *ti = &vga_interfaces[t];
        if (ti->opt_name && strstart(p, ti->opt_name, &opts)) {
            if (!vga_interface_available(t)) {
                error_report("%s not available", ti->name);
                exit(1);
            }
            vga_interface_type = t;
            break;
        }
    }
    if (t == VGA_TYPE_MAX) {
    invalid_vga:
        error_report("unknown vga type: %s", p);
        exit(1);
    }
    while (*opts) {
        const char *nextopt;

        if (strstart(opts, ",retrace=", &nextopt)) {
            opts = nextopt;
            if (strstart(opts, "dumb", &nextopt))
                vga_retrace_method = VGA_RETRACE_DUMB;
            else if (strstart(opts, "precise", &nextopt))
                vga_retrace_method = VGA_RETRACE_PRECISE;
            else goto invalid_vga;
        } else goto invalid_vga;
        opts = nextopt;
    }
}

typedef enum DisplayType {
    DT_DEFAULT,
    DT_CURSES,
    DT_SDL,
    DT_COCOA,
    DT_GTK,
    DT_NONE,
} DisplayType;

static DisplayType select_display(const char *p)
{
    const char *opts;
    DisplayType display = DT_DEFAULT;

    if (strstart(p, "sdl", &opts)) {
#ifdef CONFIG_SDL
        display = DT_SDL;
        while (*opts) {
            const char *nextopt;

            if (strstart(opts, ",frame=", &nextopt)) {
                opts = nextopt;
                if (strstart(opts, "on", &nextopt)) {
                    no_frame = 0;
                } else if (strstart(opts, "off", &nextopt)) {
                    no_frame = 1;
                } else {
                    goto invalid_sdl_args;
                }
            } else if (strstart(opts, ",alt_grab=", &nextopt)) {
                opts = nextopt;
                if (strstart(opts, "on", &nextopt)) {
                    alt_grab = 1;
                } else if (strstart(opts, "off", &nextopt)) {
                    alt_grab = 0;
                } else {
                    goto invalid_sdl_args;
                }
            } else if (strstart(opts, ",ctrl_grab=", &nextopt)) {
                opts = nextopt;
                if (strstart(opts, "on", &nextopt)) {
                    ctrl_grab = 1;
                } else if (strstart(opts, "off", &nextopt)) {
                    ctrl_grab = 0;
                } else {
                    goto invalid_sdl_args;
                }
            } else if (strstart(opts, ",window_close=", &nextopt)) {
                opts = nextopt;
                if (strstart(opts, "on", &nextopt)) {
                    no_quit = 0;
                } else if (strstart(opts, "off", &nextopt)) {
                    no_quit = 1;
                } else {
                    goto invalid_sdl_args;
                }
            } else if (strstart(opts, ",gl=", &nextopt)) {
                opts = nextopt;
                if (strstart(opts, "on", &nextopt)) {
                    request_opengl = 1;
                } else if (strstart(opts, "off", &nextopt)) {
                    request_opengl = 0;
                } else {
                    goto invalid_sdl_args;
                }
            } else {
            invalid_sdl_args:
                error_report("invalid SDL option string");
                exit(1);
            }
            opts = nextopt;
        }
#else
        error_report("SDL support is disabled");
        exit(1);
#endif
    } else if (strstart(p, "vnc", &opts)) {
        if (*opts == '=') {
            vnc_parse(opts + 1, &error_fatal);
        } else {
            error_report("VNC requires a display argument vnc=<display>");
            exit(1);
        }
    } else if (strstart(p, "curses", &opts)) {
#ifdef CONFIG_CURSES
        display = DT_CURSES;
#else
        error_report("curses support is disabled");
        exit(1);
#endif
    } else if (strstart(p, "gtk", &opts)) {
#ifdef CONFIG_GTK
        display = DT_GTK;
        while (*opts) {
            const char *nextopt;

            if (strstart(opts, ",grab_on_hover=", &nextopt)) {
                opts = nextopt;
                if (strstart(opts, "on", &nextopt)) {
                    grab_on_hover = true;
                } else if (strstart(opts, "off", &nextopt)) {
                    grab_on_hover = false;
                } else {
                    goto invalid_gtk_args;
                }
            } else if (strstart(opts, ",gl=", &nextopt)) {
                opts = nextopt;
                if (strstart(opts, "on", &nextopt)) {
                    request_opengl = 1;
                } else if (strstart(opts, "off", &nextopt)) {
                    request_opengl = 0;
                } else {
                    goto invalid_gtk_args;
                }
            } else {
            invalid_gtk_args:
                error_report("invalid GTK option string");
                exit(1);
            }
            opts = nextopt;
        }
#else
        error_report("GTK support is disabled");
        exit(1);
#endif
    } else if (strstart(p, "none", &opts)) {
        display = DT_NONE;
    } else {
        error_report("unknown display type");
        exit(1);
    }

    return display;
}

static int balloon_parse(const char *arg)
{
    QemuOpts *opts;

    if (strcmp(arg, "none") == 0) {
        return 0;
    }

    if (!strncmp(arg, "virtio", 6)) {
        if (arg[6] == ',') {
            /* have params -> parse them */
            opts = qemu_opts_parse_noisily(qemu_find_opts("device"), arg + 7,
                                           false);
            if (!opts)
                return  -1;
        } else {
            /* create empty opts */
            opts = qemu_opts_create(qemu_find_opts("device"), NULL, 0,
                                    &error_abort);
        }
        qemu_opt_set(opts, "driver", "virtio-balloon", &error_abort);
        return 0;
    }

    return -1;
}

char *qemu_find_file(int type, const char *name)
{
    int i;
    const char *subdir;
    char *buf;

    /* Try the name as a straight path first */
    if (access(name, R_OK) == 0) {
        trace_load_file(name, name);
        return g_strdup(name);
    }

    switch (type) {
    case QEMU_FILE_TYPE_BIOS:
        subdir = "";
        break;
    case QEMU_FILE_TYPE_KEYMAP:
        subdir = "keymaps/";
        break;
    default:
        abort();
    }

    for (i = 0; i < data_dir_idx; i++) {
        buf = g_strdup_printf("%s/%s%s", data_dir[i], subdir, name);
        if (access(buf, R_OK) == 0) {
            trace_load_file(name, buf);
            return buf;
        }
        g_free(buf);
    }
    return NULL;
}

static inline bool nonempty_str(const char *str)
{
    return str && *str;
}

static int parse_fw_cfg(void *opaque, QemuOpts *opts, Error **errp)
{
    gchar *buf;
    size_t size;
    const char *name, *file, *str;
    FWCfgState *fw_cfg = (FWCfgState *) opaque;

    if (fw_cfg == NULL) {
        error_report("fw_cfg device not available");
        return -1;
    }
    name = qemu_opt_get(opts, "name");
    file = qemu_opt_get(opts, "file");
    str = qemu_opt_get(opts, "string");

    /* we need name and either a file or the content string */
    if (!(nonempty_str(name) && (nonempty_str(file) || nonempty_str(str)))) {
        error_report("invalid argument(s)");
        return -1;
    }
    if (nonempty_str(file) && nonempty_str(str)) {
        error_report("file and string are mutually exclusive");
        return -1;
    }
    if (strlen(name) > FW_CFG_MAX_FILE_PATH - 1) {
        error_report("name too long (max. %d char)", FW_CFG_MAX_FILE_PATH - 1);
        return -1;
    }
    if (strncmp(name, "opt/", 4) != 0) {
        error_report("warning: externally provided fw_cfg item names "
                     "should be prefixed with \"opt/\"");
    }
    if (nonempty_str(str)) {
        size = strlen(str); /* NUL terminator NOT included in fw_cfg blob */
        buf = g_memdup(str, size);
    } else {
        if (!g_file_get_contents(file, &buf, &size, NULL)) {
            error_report("can't load %s", file);
            return -1;
        }
    }
    /* For legacy, keep user files in a specific global order. */
    fw_cfg_set_order_override(fw_cfg, FW_CFG_ORDER_OVERRIDE_USER);
    fw_cfg_add_file(fw_cfg, name, buf, size);
    fw_cfg_reset_order_override(fw_cfg);
    return 0;
}

static int device_help_func(void *opaque, QemuOpts *opts, Error **errp)
{
    return qdev_device_help(opts);
}

static int device_init_func(void *opaque, QemuOpts *opts, Error **errp)
{
    Error *err = NULL;
    DeviceState *dev;

    dev = qdev_device_add(opts, &err);
    if (!dev) {
        error_report_err(err);
        return -1;
    }
    object_unref(OBJECT(dev));
    return 0;
}

static int chardev_init_func(void *opaque, QemuOpts *opts, Error **errp)
{
    Error *local_err = NULL;

    qemu_chr_new_from_opts(opts, &local_err);
    if (local_err) {
        error_report_err(local_err);
        return -1;
    }
    return 0;
}

#ifdef CONFIG_VIRTFS
static int fsdev_init_func(void *opaque, QemuOpts *opts, Error **errp)
{
    return qemu_fsdev_add(opts);
}
#endif

static int mon_init_func(void *opaque, QemuOpts *opts, Error **errp)
{
    Chardev *chr;
    const char *chardev;
    const char *mode;
    int flags;

    mode = qemu_opt_get(opts, "mode");
    if (mode == NULL) {
        mode = "readline";
    }
    if (strcmp(mode, "readline") == 0) {
        flags = MONITOR_USE_READLINE;
    } else if (strcmp(mode, "control") == 0) {
        flags = MONITOR_USE_CONTROL;
    } else {
        error_report("unknown monitor mode \"%s\"", mode);
        exit(1);
    }

    if (qemu_opt_get_bool(opts, "pretty", 0))
        flags |= MONITOR_USE_PRETTY;

    if (qemu_opt_get_bool(opts, "default", 0)) {
        error_report("option 'default' does nothing and is deprecated");
    }

    chardev = qemu_opt_get(opts, "chardev");
    chr = qemu_chr_find(chardev);
    if (chr == NULL) {
        error_report("chardev \"%s\" not found", chardev);
        exit(1);
    }

    monitor_init(chr, flags);
    return 0;
}

static void monitor_parse(const char *optarg, const char *mode, bool pretty)
{
    static int monitor_device_index = 0;
    QemuOpts *opts;
    const char *p;
    char label[32];

    if (strstart(optarg, "chardev:", &p)) {
        snprintf(label, sizeof(label), "%s", p);
    } else {
        snprintf(label, sizeof(label), "compat_monitor%d",
                 monitor_device_index);
        opts = qemu_chr_parse_compat(label, optarg);
        if (!opts) {
            error_report("parse error: %s", optarg);
            exit(1);
        }
    }

    opts = qemu_opts_create(qemu_find_opts("mon"), label, 1, &error_fatal);
    qemu_opt_set(opts, "mode", mode, &error_abort);
    qemu_opt_set(opts, "chardev", label, &error_abort);
    qemu_opt_set_bool(opts, "pretty", pretty, &error_abort);
    monitor_device_index++;
}

struct device_config {
    enum {
        DEV_USB,       /* -usbdevice     */
        DEV_BT,        /* -bt            */
        DEV_SERIAL,    /* -serial        */
        DEV_PARALLEL,  /* -parallel      */
        DEV_VIRTCON,   /* -virtioconsole */
        DEV_DEBUGCON,  /* -debugcon */
        DEV_GDB,       /* -gdb, -s */
        DEV_SCLP,      /* s390 sclp */
    } type;
    const char *cmdline;
    Location loc;
    QTAILQ_ENTRY(device_config) next;
};

static QTAILQ_HEAD(, device_config) device_configs =
    QTAILQ_HEAD_INITIALIZER(device_configs);

static void add_device_config(int type, const char *cmdline)
{
    struct device_config *conf;

    conf = g_malloc0(sizeof(*conf));
    conf->type = type;
    conf->cmdline = cmdline;
    loc_save(&conf->loc);
    QTAILQ_INSERT_TAIL(&device_configs, conf, next);
}

static int foreach_device_config(int type, int (*func)(const char *cmdline))
{
    struct device_config *conf;
    int rc;

    QTAILQ_FOREACH(conf, &device_configs, next) {
        if (conf->type != type)
            continue;
        loc_push_restore(&conf->loc);
        rc = func(conf->cmdline);
        loc_pop(&conf->loc);
        if (rc) {
            return rc;
        }
    }
    return 0;
}

static int serial_parse(const char *devname)
{
    static int index = 0;
    char label[32];

    if (strcmp(devname, "none") == 0)
        return 0;
    if (index == MAX_SERIAL_PORTS) {
        error_report("too many serial ports");
        exit(1);
    }
    snprintf(label, sizeof(label), "serial%d", index);
    serial_hds[index] = qemu_chr_new(label, devname);
    if (!serial_hds[index]) {
        error_report("could not connect serial device"
                     " to character backend '%s'", devname);
        return -1;
    }
    index++;
    return 0;
}

static int parallel_parse(const char *devname)
{
    static int index = 0;
    char label[32];

    if (strcmp(devname, "none") == 0)
        return 0;
    if (index == MAX_PARALLEL_PORTS) {
        error_report("too many parallel ports");
        exit(1);
    }
    snprintf(label, sizeof(label), "parallel%d", index);
    parallel_hds[index] = qemu_chr_new(label, devname);
    if (!parallel_hds[index]) {
        error_report("could not connect parallel device"
                     " to character backend '%s'", devname);
        return -1;
    }
    index++;
    return 0;
}

static int virtcon_parse(const char *devname)
{
    QemuOptsList *device = qemu_find_opts("device");
    static int index = 0;
    char label[32];
    QemuOpts *bus_opts, *dev_opts;

    if (strcmp(devname, "none") == 0)
        return 0;
    if (index == MAX_VIRTIO_CONSOLES) {
        error_report("too many virtio consoles");
        exit(1);
    }

    bus_opts = qemu_opts_create(device, NULL, 0, &error_abort);
    qemu_opt_set(bus_opts, "driver", "virtio-serial", &error_abort);

    dev_opts = qemu_opts_create(device, NULL, 0, &error_abort);
    qemu_opt_set(dev_opts, "driver", "virtconsole", &error_abort);

    snprintf(label, sizeof(label), "virtcon%d", index);
    virtcon_hds[index] = qemu_chr_new(label, devname);
    if (!virtcon_hds[index]) {
        error_report("could not connect virtio console"
                     " to character backend '%s'", devname);
        return -1;
    }
    qemu_opt_set(dev_opts, "chardev", label, &error_abort);

    index++;
    return 0;
}

static int sclp_parse(const char *devname)
{
    QemuOptsList *device = qemu_find_opts("device");
    static int index = 0;
    char label[32];
    QemuOpts *dev_opts;

    if (strcmp(devname, "none") == 0) {
        return 0;
    }
    if (index == MAX_SCLP_CONSOLES) {
        error_report("too many sclp consoles");
        exit(1);
    }

    assert(arch_type == QEMU_ARCH_S390X);

    dev_opts = qemu_opts_create(device, NULL, 0, NULL);
    qemu_opt_set(dev_opts, "driver", "sclpconsole", &error_abort);

    snprintf(label, sizeof(label), "sclpcon%d", index);
    sclp_hds[index] = qemu_chr_new(label, devname);
    if (!sclp_hds[index]) {
        error_report("could not connect sclp console"
                     " to character backend '%s'", devname);
        return -1;
    }
    qemu_opt_set(dev_opts, "chardev", label, &error_abort);

    index++;
    return 0;
}

static int debugcon_parse(const char *devname)
{
    QemuOpts *opts;

    if (!qemu_chr_new("debugcon", devname)) {
        exit(1);
    }
    opts = qemu_opts_create(qemu_find_opts("device"), "debugcon", 1, NULL);
    if (!opts) {
        error_report("already have a debugcon device");
        exit(1);
    }
    qemu_opt_set(opts, "driver", "isa-debugcon", &error_abort);
    qemu_opt_set(opts, "chardev", "debugcon", &error_abort);
    return 0;
}

static gint machine_class_cmp(gconstpointer a, gconstpointer b)
{
    const MachineClass *mc1 = a, *mc2 = b;
    int res;

    if (mc1->family == NULL) {
        if (mc2->family == NULL) {
            /* Compare standalone machine types against each other; they sort
             * in increasing order.
             */
            return strcmp(object_class_get_name(OBJECT_CLASS(mc1)),
                          object_class_get_name(OBJECT_CLASS(mc2)));
        }

        /* Standalone machine types sort after families. */
        return 1;
    }

    if (mc2->family == NULL) {
        /* Families sort before standalone machine types. */
        return -1;
    }

    /* Families sort between each other alphabetically increasingly. */
    res = strcmp(mc1->family, mc2->family);
    if (res != 0) {
        return res;
    }

    /* Within the same family, machine types sort in decreasing order. */
    return strcmp(object_class_get_name(OBJECT_CLASS(mc2)),
                  object_class_get_name(OBJECT_CLASS(mc1)));
}

 static MachineClass *machine_parse(const char *name)
{
    MachineClass *mc = NULL;
    GSList *el, *machines = object_class_get_list(TYPE_MACHINE, false);

    if (name) {
        mc = find_machine(name);
    }
    if (mc) {
        g_slist_free(machines);
        return mc;
    }
    if (name && !is_help_option(name)) {
        error_report("unsupported machine type");
        error_printf("Use -machine help to list supported machines\n");
    } else {
        printf("Supported machines are:\n");
        machines = g_slist_sort(machines, machine_class_cmp);
        for (el = machines; el; el = el->next) {
            MachineClass *mc = el->data;
            if (mc->alias) {
                printf("%-20s %s (alias of %s)\n", mc->alias, mc->desc, mc->name);
            }
            printf("%-20s %s%s\n", mc->name, mc->desc,
                   mc->is_default ? " (default)" : "");
        }
    }

    g_slist_free(machines);
    exit(!name || !is_help_option(name));
}

void qemu_add_exit_notifier(Notifier *notify)
{
    notifier_list_add(&exit_notifiers, notify);
}

void qemu_remove_exit_notifier(Notifier *notify)
{
    notifier_remove(notify);
}

static void qemu_run_exit_notifiers(void)
{
    notifier_list_notify(&exit_notifiers, NULL);
}

static bool machine_init_done;

void qemu_add_machine_init_done_notifier(Notifier *notify)
{
    notifier_list_add(&machine_init_done_notifiers, notify);
    if (machine_init_done) {
        notify->notify(notify, NULL);
    }
}

void qemu_remove_machine_init_done_notifier(Notifier *notify)
{
    notifier_remove(notify);
}

static void qemu_run_machine_init_done_notifiers(void)
{
    notifier_list_notify(&machine_init_done_notifiers, NULL);
    machine_init_done = true;
}

static const QEMUOption *lookup_opt(int argc, char **argv,
                                    const char **poptarg, int *poptind)
{
    const QEMUOption *popt;
    int optind = *poptind;
    char *r = argv[optind];
    const char *optarg;

    loc_set_cmdline(argv, optind, 1);
    optind++;
    /* Treat --foo the same as -foo.  */
    if (r[1] == '-')
        r++;
    popt = qemu_options;
    for(;;) {
        if (!popt->name) {
            error_report("invalid option");
            exit(1);
        }
        if (!strcmp(popt->name, r + 1))
            break;
        popt++;
    }
    if (popt->flags & HAS_ARG) {
        if (optind >= argc) {
            error_report("requires an argument");
            exit(1);
        }
        optarg = argv[optind++];
        loc_set_cmdline(argv, optind - 2, 2);
    } else {
        optarg = NULL;
    }

    *poptarg = optarg;
    *poptind = optind;

    return popt;
}

static MachineClass *select_machine(void)
{
    MachineClass *machine_class = find_default_machine();
    const char *optarg;
    QemuOpts *opts;
    Location loc;

    loc_push_none(&loc);

    opts = qemu_get_machine_opts();
    qemu_opts_loc_restore(opts);

    optarg = qemu_opt_get(opts, "type");
    if (optarg) {
        machine_class = machine_parse(optarg);
    }

    if (!machine_class) {
        error_report("No machine specified, and there is no default");
        error_printf("Use -machine help to list supported machines\n");
        exit(1);
    }

    loc_pop(&loc);
    return machine_class;
}

static int machine_set_property(void *opaque,
                                const char *name, const char *value,
                                Error **errp)
{
    Object *obj = OBJECT(opaque);
    Error *local_err = NULL;
    char *p, *qom_name;

    if (strcmp(name, "type") == 0) {
        return 0;
    }

    qom_name = g_strdup(name);
    for (p = qom_name; *p; p++) {
        if (*p == '_') {
            *p = '-';
        }
    }

    object_property_parse(obj, value, qom_name, &local_err);
    g_free(qom_name);

    if (local_err) {
        error_report_err(local_err);
        return -1;
    }

    return 0;
}


/*
 * Initial object creation happens before all other
 * QEMU data types are created. The majority of objects
 * can be created at this point. The rng-egd object
 * cannot be created here, as it depends on the chardev
 * already existing.
 */
static bool object_create_initial(const char *type)
{
    if (g_str_equal(type, "rng-egd")) {
        return false;
    }

    /*
     * return false for concrete netfilters since
     * they depend on netdevs already existing
     */
    if (g_str_equal(type, "filter-buffer") ||
        g_str_equal(type, "filter-dump") ||
        g_str_equal(type, "filter-mirror") ||
        g_str_equal(type, "filter-redirector") ||
        g_str_equal(type, "colo-compare") ||
        g_str_equal(type, "filter-rewriter") ||
        g_str_equal(type, "filter-replay")) {
        return false;
    }

    /* Memory allocation by backends needs to be done
     * after configure_accelerator() (due to the tcg_enabled()
     * checks at memory_region_init_*()).
     *
     * Also, allocation of large amounts of memory may delay
     * chardev initialization for too long, and trigger timeouts
     * on software that waits for a monitor socket to be created
     * (e.g. libvirt).
     */
    if (g_str_has_prefix(type, "memory-backend-")) {
        return false;
    }

    return true;
}


/*
 * The remainder of object creation happens after the
 * creation of chardev, fsdev, net clients and device data types.
 */
static bool object_create_delayed(const char *type)
{
    return !object_create_initial(type);
}


static void set_memory_options(uint64_t *ram_slots, ram_addr_t *maxram_size,
                               MachineClass *mc)
{
    uint64_t sz;
    const char *mem_str;
    const char *maxmem_str, *slots_str;
    const ram_addr_t default_ram_size = mc->default_ram_size;
    QemuOpts *opts = qemu_find_opts_singleton("memory");
    Location loc;

    loc_push_none(&loc);
    qemu_opts_loc_restore(opts);

    sz = 0;
    mem_str = qemu_opt_get(opts, "size");
    if (mem_str) {
        if (!*mem_str) {
            error_report("missing 'size' option value");
            exit(EXIT_FAILURE);
        }

        sz = qemu_opt_get_size(opts, "size", ram_size);

        /* Fix up legacy suffix-less format */
        if (g_ascii_isdigit(mem_str[strlen(mem_str) - 1])) {
            uint64_t overflow_check = sz;

            sz <<= 20;
            if ((sz >> 20) != overflow_check) {
                error_report("too large 'size' option value");
                exit(EXIT_FAILURE);
            }
        }
    }

    /* backward compatibility behaviour for case "-m 0" */
    if (sz == 0) {
        sz = default_ram_size;
    }

    sz = QEMU_ALIGN_UP(sz, 8192);
    ram_size = sz;
    if (ram_size != sz) {
        error_report("ram size too large");
        exit(EXIT_FAILURE);
    }

    /* store value for the future use */
    qemu_opt_set_number(opts, "size", ram_size, &error_abort);
    *maxram_size = ram_size;

    maxmem_str = qemu_opt_get(opts, "maxmem");
    slots_str = qemu_opt_get(opts, "slots");
    if (maxmem_str && slots_str) {
        uint64_t slots;

        sz = qemu_opt_get_size(opts, "maxmem", 0);
        slots = qemu_opt_get_number(opts, "slots", 0);
        if (sz < ram_size) {
            error_report("invalid value of -m option maxmem: "
                         "maximum memory size (0x%" PRIx64 ") must be at least "
                         "the initial memory size (0x" RAM_ADDR_FMT ")",
                         sz, ram_size);
            exit(EXIT_FAILURE);
        } else if (sz > ram_size) {
            if (!slots) {
                error_report("invalid value of -m option: maxmem was "
                             "specified, but no hotplug slots were specified");
                exit(EXIT_FAILURE);
            }
        } else if (slots) {
            error_report("invalid value of -m option maxmem: "
                         "memory slots were specified but maximum memory size "
                         "(0x%" PRIx64 ") is equal to the initial memory size "
                         "(0x" RAM_ADDR_FMT ")", sz, ram_size);
            exit(EXIT_FAILURE);
        }

        *maxram_size = sz;
        *ram_slots = slots;
    } else if ((!maxmem_str && slots_str) ||
            (maxmem_str && !slots_str)) {
        error_report("invalid -m option value: missing "
                "'%s' option", slots_str ? "maxmem" : "slots");
        exit(EXIT_FAILURE);
    }

    loc_pop(&loc);
}

const char *qemu_file = NULL;

// bdg: This is Tim's fault
char **gargv;
int gargc;

static int global_init_func(void *opaque, QemuOpts *opts, Error **errp)
{
    GlobalProperty *g;

    g = g_malloc0(sizeof(*g));
    g->driver   = qemu_opt_get(opts, "driver");
    g->property = qemu_opt_get(opts, "property");
    g->value    = qemu_opt_get(opts, "value");
    g->user_provided = true;
    g->errp = &error_fatal;
    qdev_prop_register_global(g);
    return 0;
}

static int qemu_read_default_config_file(void)
{
    int ret;

    ret = qemu_read_config_file(CONFIG_QEMU_CONFDIR "/qemu.conf");
    if (ret < 0 && ret != -ENOENT) {
        return ret;
    }

    return 0;
}

int main(int argc, char **argv, char **envp)
{
    int i;
    int snapshot, linux_boot;
    const char *initrd_filename;
    const char *kernel_filename, *kernel_cmdline;
    const char *boot_order = NULL;
    const char *boot_once = NULL;
    DisplayState *ds;
    int cyls, heads, secs, translation;
    QemuOpts *hda_opts = NULL, *opts, *machine_opts, *icount_opts = NULL;
    QemuOptsList *olist;
    int optind;
    const char *optarg;
    const char *loadvm = NULL;
    MachineClass *machine_class;
    const char *cpu_model;
    const char *vga_model = NULL;
    const char *qtest_chrdev = NULL;
    const char *qtest_log = NULL;
    const char *pid_file = NULL;
    const char *incoming = NULL;
    bool defconfig = true;
    bool userconfig = true;
    bool nographic = false;
    DisplayType display_type = DT_DEFAULT;
    int display_remote = 0;
    const char *log_mask = NULL;
    const char *log_file = NULL;
    char *trace_file = NULL;
    ram_addr_t maxram_size;
    uint64_t ram_slots = 0;
    FILE *vmstate_dump_file = NULL;
    Error *main_loop_err = NULL;
    Error *err = NULL;
    bool list_data_dirs = false;

    // PANDA stuff
    gargv = argv;
    gargc = argc;
    qemu_file = realpath(argv[0], NULL);
    const char* replay_name = NULL;
    const char* record_name = NULL;
    // In order to load PANDA plugins all at once at the end
    const char * panda_plugin_files[64] = {};
    const char * panda_plugin_names[64] = {};
    int nb_panda_plugins = 0;

    module_call_init(MODULE_INIT_TRACE);

    qemu_init_cpu_list();
    qemu_init_cpu_loop();
    qemu_mutex_lock_iothread();

    atexit(qemu_run_exit_notifiers);
    error_set_progname(argv[0]);
    qemu_init_exec_dir(argv[0]);

    module_call_init(MODULE_INIT_QOM);
    module_call_init(MODULE_INIT_QAPI);

    qemu_add_opts(&qemu_drive_opts);
    qemu_add_drive_opts(&qemu_legacy_drive_opts);
    qemu_add_drive_opts(&qemu_common_drive_opts);
    qemu_add_drive_opts(&qemu_drive_opts);
    qemu_add_drive_opts(&bdrv_runtime_opts);
    qemu_add_opts(&qemu_chardev_opts);
    qemu_add_opts(&qemu_device_opts);
    qemu_add_opts(&qemu_netdev_opts);
    qemu_add_opts(&qemu_net_opts);
    qemu_add_opts(&qemu_rtc_opts);
    qemu_add_opts(&qemu_global_opts);
    qemu_add_opts(&qemu_mon_opts);
    qemu_add_opts(&qemu_trace_opts);
    qemu_add_opts(&qemu_option_rom_opts);
    qemu_add_opts(&qemu_machine_opts);
    qemu_add_opts(&qemu_mem_opts);
    qemu_add_opts(&qemu_smp_opts);
    qemu_add_opts(&qemu_boot_opts);
    qemu_add_opts(&qemu_sandbox_opts);
    qemu_add_opts(&qemu_add_fd_opts);
    qemu_add_opts(&qemu_object_opts);
    qemu_add_opts(&qemu_tpmdev_opts);
    qemu_add_opts(&qemu_realtime_opts);
    qemu_add_opts(&qemu_msg_opts);
    qemu_add_opts(&qemu_name_opts);
    qemu_add_opts(&qemu_numa_opts);
    qemu_add_opts(&qemu_icount_opts);
    qemu_add_opts(&qemu_semihosting_config_opts);
    qemu_add_opts(&qemu_fw_cfg_opts);
    module_call_init(MODULE_INIT_OPTS);

    runstate_init();

    if (qcrypto_init(&err) < 0) {
        error_reportf_err(err, "cannot initialize crypto: ");
        exit(1);
    }
    rtc_clock = QEMU_CLOCK_HOST;

    QLIST_INIT (&vm_change_state_head);
    os_setup_early_signal_handling();

    cpu_model = NULL;
    snapshot = 0;
    cyls = heads = secs = 0;
    translation = BIOS_ATA_TRANSLATION_AUTO;

    nb_nics = 0;

    bdrv_init_with_whitelist();

    autostart = 1;

    /* first pass of option parsing */
    optind = 1;
    while (optind < argc) {
        if (argv[optind][0] != '-') {
            /* disk image */
            optind++;
        } else {
            const QEMUOption *popt;

            popt = lookup_opt(argc, argv, &optarg, &optind);
            switch (popt->index) {
            case QEMU_OPTION_nodefconfig:
                defconfig = false;
                break;
            case QEMU_OPTION_nouserconfig:
                userconfig = false;
                break;
            }
        }
    }

    if (defconfig && userconfig) {
        if (qemu_read_default_config_file() < 0) {
            exit(1);
        }
    }

    /* second pass of option parsing */
    optind = 1;
    for(;;) {
        if (optind >= argc)
            break;
        if (argv[optind][0] != '-') {
            hda_opts = drive_add(IF_DEFAULT, 0, argv[optind++], HD_OPTS);
        } else {
            const QEMUOption *popt;

            popt = lookup_opt(argc, argv, &optarg, &optind);
            if (!(popt->arch_mask & arch_type)) {
                error_report("Option not supported for this target");
                exit(1);
            }
            switch(popt->index) {
            case QEMU_OPTION_no_kvm_irqchip: {
                olist = qemu_find_opts("machine");
                qemu_opts_parse_noisily(olist, "kernel_irqchip=off", false);
                break;
            }
            case QEMU_OPTION_cpu:
                /* hw initialization will check this */
                cpu_model = optarg;
                break;
            case QEMU_OPTION_hda:
                {
                    char buf[256];
                    if (cyls == 0)
                        snprintf(buf, sizeof(buf), "%s", HD_OPTS);
                    else
                        snprintf(buf, sizeof(buf),
                                 "%s,cyls=%d,heads=%d,secs=%d%s",
                                 HD_OPTS , cyls, heads, secs,
                                 translation == BIOS_ATA_TRANSLATION_LBA ?
                                 ",trans=lba" :
                                 translation == BIOS_ATA_TRANSLATION_NONE ?
                                 ",trans=none" : "");
                    drive_add(IF_DEFAULT, 0, optarg, buf);
                    break;
                }
            case QEMU_OPTION_hdb:
            case QEMU_OPTION_hdc:
            case QEMU_OPTION_hdd:
                drive_add(IF_DEFAULT, popt->index - QEMU_OPTION_hda, optarg,
                          HD_OPTS);
                break;
            case QEMU_OPTION_drive:
                if (drive_def(optarg) == NULL) {
                    exit(1);
                }
                break;
            case QEMU_OPTION_set:
                if (qemu_set_option(optarg) != 0)
                    exit(1);
                break;
            case QEMU_OPTION_global:
                if (qemu_global_option(optarg) != 0)
                    exit(1);
                break;
            case QEMU_OPTION_mtdblock:
                drive_add(IF_MTD, -1, optarg, MTD_OPTS);
                break;
            case QEMU_OPTION_sd:
                drive_add(IF_SD, -1, optarg, SD_OPTS);
                break;
            case QEMU_OPTION_pflash:
                drive_add(IF_PFLASH, -1, optarg, PFLASH_OPTS);
                break;
            case QEMU_OPTION_snapshot:
                snapshot = 1;
                break;
            case QEMU_OPTION_hdachs:
                {
                    const char *p;
                    p = optarg;
                    cyls = strtol(p, (char **)&p, 0);
                    if (cyls < 1 || cyls > 16383)
                        goto chs_fail;
                    if (*p != ',')
                        goto chs_fail;
                    p++;
                    heads = strtol(p, (char **)&p, 0);
                    if (heads < 1 || heads > 16)
                        goto chs_fail;
                    if (*p != ',')
                        goto chs_fail;
                    p++;
                    secs = strtol(p, (char **)&p, 0);
                    if (secs < 1 || secs > 63)
                        goto chs_fail;
                    if (*p == ',') {
                        p++;
                        if (!strcmp(p, "large")) {
                            translation = BIOS_ATA_TRANSLATION_LARGE;
                        } else if (!strcmp(p, "rechs")) {
                            translation = BIOS_ATA_TRANSLATION_RECHS;
                        } else if (!strcmp(p, "none")) {
                            translation = BIOS_ATA_TRANSLATION_NONE;
                        } else if (!strcmp(p, "lba")) {
                            translation = BIOS_ATA_TRANSLATION_LBA;
                        } else if (!strcmp(p, "auto")) {
                            translation = BIOS_ATA_TRANSLATION_AUTO;
                        } else {
                            goto chs_fail;
                        }
                    } else if (*p != '\0') {
                    chs_fail:
                        error_report("invalid physical CHS format");
                        exit(1);
                    }
                    if (hda_opts != NULL) {
                        qemu_opt_set_number(hda_opts, "cyls", cyls,
                                            &error_abort);
                        qemu_opt_set_number(hda_opts, "heads", heads,
                                            &error_abort);
                        qemu_opt_set_number(hda_opts, "secs", secs,
                                            &error_abort);
                        if (translation == BIOS_ATA_TRANSLATION_LARGE) {
                            qemu_opt_set(hda_opts, "trans", "large",
                                         &error_abort);
                        } else if (translation == BIOS_ATA_TRANSLATION_RECHS) {
                            qemu_opt_set(hda_opts, "trans", "rechs",
                                         &error_abort);
                        } else if (translation == BIOS_ATA_TRANSLATION_LBA) {
                            qemu_opt_set(hda_opts, "trans", "lba",
                                         &error_abort);
                        } else if (translation == BIOS_ATA_TRANSLATION_NONE) {
                            qemu_opt_set(hda_opts, "trans", "none",
                                         &error_abort);
                        }
                    }
                }
                break;
            case QEMU_OPTION_numa:
                opts = qemu_opts_parse_noisily(qemu_find_opts("numa"),
                                               optarg, true);
                if (!opts) {
                    exit(1);
                }
                break;
            case QEMU_OPTION_display:
                display_type = select_display(optarg);
                break;
            case QEMU_OPTION_nographic:
                olist = qemu_find_opts("machine");
                qemu_opts_parse_noisily(olist, "graphics=off", false);
                nographic = true;
                display_type = DT_NONE;
                break;
            case QEMU_OPTION_curses:
#ifdef CONFIG_CURSES
                display_type = DT_CURSES;
#else
                error_report("curses support is disabled");
                exit(1);
#endif
                break;
            case QEMU_OPTION_portrait:
                graphic_rotate = 90;
                break;
            case QEMU_OPTION_rotate:
                graphic_rotate = strtol(optarg, (char **) &optarg, 10);
                if (graphic_rotate != 0 && graphic_rotate != 90 &&
                    graphic_rotate != 180 && graphic_rotate != 270) {
                    error_report("only 90, 180, 270 deg rotation is available");
                    exit(1);
                }
                break;
            case QEMU_OPTION_kernel:
                qemu_opts_set(qemu_find_opts("machine"), 0, "kernel", optarg,
                              &error_abort);
                break;
            case QEMU_OPTION_initrd:
                qemu_opts_set(qemu_find_opts("machine"), 0, "initrd", optarg,
                              &error_abort);
                break;
            case QEMU_OPTION_append:
                qemu_opts_set(qemu_find_opts("machine"), 0, "append", optarg,
                              &error_abort);
                break;
            case QEMU_OPTION_dtb:
                qemu_opts_set(qemu_find_opts("machine"), 0, "dtb", optarg,
                              &error_abort);
                break;
            case QEMU_OPTION_cdrom:
                drive_add(IF_DEFAULT, 2, optarg, CDROM_OPTS);
                break;
            case QEMU_OPTION_boot:
                opts = qemu_opts_parse_noisily(qemu_find_opts("boot-opts"),
                                               optarg, true);
                if (!opts) {
                    exit(1);
                }
                break;
            case QEMU_OPTION_fda:
            case QEMU_OPTION_fdb:
                drive_add(IF_FLOPPY, popt->index - QEMU_OPTION_fda,
                          optarg, FD_OPTS);
                break;
            case QEMU_OPTION_no_fd_bootchk:
                fd_bootchk = 0;
                break;
            case QEMU_OPTION_netdev:
                default_net = 0;
                if (net_client_parse(qemu_find_opts("netdev"), optarg) == -1) {
                    exit(1);
                }
                break;
            case QEMU_OPTION_net:
                default_net = 0;
                if (net_client_parse(qemu_find_opts("net"), optarg) == -1) {
                    exit(1);
                }
                break;
#ifdef CONFIG_LIBISCSI
            case QEMU_OPTION_iscsi:
                opts = qemu_opts_parse_noisily(qemu_find_opts("iscsi"),
                                               optarg, false);
                if (!opts) {
                    exit(1);
                }
                break;
#endif
#ifdef CONFIG_SLIRP
            case QEMU_OPTION_tftp:
                error_report("The -tftp option is deprecated. "
                             "Please use '-netdev user,tftp=...' instead.");
                legacy_tftp_prefix = optarg;
                break;
            case QEMU_OPTION_bootp:
                error_report("The -bootp option is deprecated. "
                             "Please use '-netdev user,bootfile=...' instead.");
                legacy_bootp_filename = optarg;
                break;
            case QEMU_OPTION_redir:
                error_report("The -redir option is deprecated. "
                             "Please use '-netdev user,hostfwd=...' instead.");
                if (net_slirp_redir(optarg) < 0)
                    exit(1);
                break;
#endif
            case QEMU_OPTION_bt:
                add_device_config(DEV_BT, optarg);
                break;
            case QEMU_OPTION_audio_help:
                AUD_help ();
                exit (0);
                break;
            case QEMU_OPTION_soundhw:
                select_soundhw (optarg);
                break;
            case QEMU_OPTION_h:
                help(0);
                break;
            case QEMU_OPTION_version:
                version();
                exit(0);
                break;
            case QEMU_OPTION_m:
                opts = qemu_opts_parse_noisily(qemu_find_opts("memory"),
                                               optarg, true);
                if (!opts) {
                    exit(EXIT_FAILURE);
                }
                break;
#ifdef CONFIG_TPM
            case QEMU_OPTION_tpmdev:
                if (tpm_config_parse(qemu_find_opts("tpmdev"), optarg) < 0) {
                    exit(1);
                }
                break;
#endif
            case QEMU_OPTION_mempath:
                mem_path = optarg;
                break;
            case QEMU_OPTION_mem_prealloc:
                mem_prealloc = 1;
                break;
            case QEMU_OPTION_d:
                log_mask = optarg;
                break;
            case QEMU_OPTION_D:
                log_file = optarg;
                break;
            case QEMU_OPTION_DFILTER:
                qemu_set_dfilter_ranges(optarg, &error_fatal);
                break;
            case QEMU_OPTION_s:
                add_device_config(DEV_GDB, "tcp::" DEFAULT_GDBSTUB_PORT);
                break;
            case QEMU_OPTION_gdb:
                add_device_config(DEV_GDB, optarg);
                break;
            case QEMU_OPTION_L:
                if (is_help_option(optarg)) {
                    list_data_dirs = true;
                } else if (data_dir_idx < ARRAY_SIZE(data_dir)) {
                    data_dir[data_dir_idx++] = optarg;
                }
                break;
            case QEMU_OPTION_bios:
                qemu_opts_set(qemu_find_opts("machine"), 0, "firmware", optarg,
                              &error_abort);
                break;
            case QEMU_OPTION_singlestep:
                singlestep = 1;
                break;
            case QEMU_OPTION_S:
                autostart = 0;
                break;
            case QEMU_OPTION_k:
                keyboard_layout = optarg;
                break;
            case QEMU_OPTION_localtime:
                rtc_utc = 0;
                break;
            case QEMU_OPTION_vga:
                vga_model = optarg;
                default_vga = 0;
                break;
            case QEMU_OPTION_g:
                {
                    const char *p;
                    int w, h, depth;
                    p = optarg;
                    w = strtol(p, (char **)&p, 10);
                    if (w <= 0) {
                    graphic_error:
                        error_report("invalid resolution or depth");
                        exit(1);
                    }
                    if (*p != 'x')
                        goto graphic_error;
                    p++;
                    h = strtol(p, (char **)&p, 10);
                    if (h <= 0)
                        goto graphic_error;
                    if (*p == 'x') {
                        p++;
                        depth = strtol(p, (char **)&p, 10);
                        if (depth != 8 && depth != 15 && depth != 16 &&
                            depth != 24 && depth != 32)
                            goto graphic_error;
                    } else if (*p == '\0') {
                        depth = graphic_depth;
                    } else {
                        goto graphic_error;
                    }

                    graphic_width = w;
                    graphic_height = h;
                    graphic_depth = depth;
                }
                break;
            case QEMU_OPTION_echr:
                {
                    char *r;
                    term_escape_char = strtol(optarg, &r, 0);
                    if (r == optarg)
                        printf("Bad argument to echr\n");
                    break;
                }
            case QEMU_OPTION_monitor:
                default_monitor = 0;
                if (strncmp(optarg, "none", 4)) {
                    monitor_parse(optarg, "readline", false);
                }
                break;
            case QEMU_OPTION_qmp:
                monitor_parse(optarg, "control", false);
                default_monitor = 0;
                break;
            case QEMU_OPTION_qmp_pretty:
                monitor_parse(optarg, "control", true);
                default_monitor = 0;
                break;
            case QEMU_OPTION_mon:
                opts = qemu_opts_parse_noisily(qemu_find_opts("mon"), optarg,
                                               true);
                if (!opts) {
                    exit(1);
                }
                default_monitor = 0;
                break;
            case QEMU_OPTION_chardev:
                opts = qemu_opts_parse_noisily(qemu_find_opts("chardev"),
                                               optarg, true);
                if (!opts) {
                    exit(1);
                }
                break;
            case QEMU_OPTION_fsdev:
                olist = qemu_find_opts("fsdev");
                if (!olist) {
                    error_report("fsdev support is disabled");
                    exit(1);
                }
                opts = qemu_opts_parse_noisily(olist, optarg, true);
                if (!opts) {
                    exit(1);
                }
                break;
            case QEMU_OPTION_virtfs: {
                QemuOpts *fsdev;
                QemuOpts *device;
                const char *writeout, *sock_fd, *socket;

                olist = qemu_find_opts("virtfs");
                if (!olist) {
                    error_report("virtfs support is disabled");
                    exit(1);
                }
                opts = qemu_opts_parse_noisily(olist, optarg, true);
                if (!opts) {
                    exit(1);
                }

                if (qemu_opt_get(opts, "fsdriver") == NULL ||
                    qemu_opt_get(opts, "mount_tag") == NULL) {
                    error_report("Usage: -virtfs fsdriver,mount_tag=tag");
                    exit(1);
                }
                fsdev = qemu_opts_create(qemu_find_opts("fsdev"),
                                         qemu_opt_get(opts, "mount_tag"),
                                         1, NULL);
                if (!fsdev) {
                    error_report("duplicate fsdev id: %s",
                                 qemu_opt_get(opts, "mount_tag"));
                    exit(1);
                }

                writeout = qemu_opt_get(opts, "writeout");
                if (writeout) {
#ifdef CONFIG_SYNC_FILE_RANGE
                    qemu_opt_set(fsdev, "writeout", writeout, &error_abort);
#else
                    error_report("writeout=immediate not supported "
                                 "on this platform");
                    exit(1);
#endif
                }
                qemu_opt_set(fsdev, "fsdriver",
                             qemu_opt_get(opts, "fsdriver"), &error_abort);
                qemu_opt_set(fsdev, "path", qemu_opt_get(opts, "path"),
                             &error_abort);
                qemu_opt_set(fsdev, "security_model",
                             qemu_opt_get(opts, "security_model"),
                             &error_abort);
                socket = qemu_opt_get(opts, "socket");
                if (socket) {
                    qemu_opt_set(fsdev, "socket", socket, &error_abort);
                }
                sock_fd = qemu_opt_get(opts, "sock_fd");
                if (sock_fd) {
                    qemu_opt_set(fsdev, "sock_fd", sock_fd, &error_abort);
                }

                qemu_opt_set_bool(fsdev, "readonly",
                                  qemu_opt_get_bool(opts, "readonly", 0),
                                  &error_abort);
                device = qemu_opts_create(qemu_find_opts("device"), NULL, 0,
                                          &error_abort);
                qemu_opt_set(device, "driver", "virtio-9p-pci", &error_abort);
                qemu_opt_set(device, "fsdev",
                             qemu_opt_get(opts, "mount_tag"), &error_abort);
                qemu_opt_set(device, "mount_tag",
                             qemu_opt_get(opts, "mount_tag"), &error_abort);
                break;
            }
            case QEMU_OPTION_virtfs_synth: {
                QemuOpts *fsdev;
                QemuOpts *device;

                fsdev = qemu_opts_create(qemu_find_opts("fsdev"), "v_synth",
                                         1, NULL);
                if (!fsdev) {
                    error_report("duplicate option: %s", "virtfs_synth");
                    exit(1);
                }
                qemu_opt_set(fsdev, "fsdriver", "synth", &error_abort);

                device = qemu_opts_create(qemu_find_opts("device"), NULL, 0,
                                          &error_abort);
                qemu_opt_set(device, "driver", "virtio-9p-pci", &error_abort);
                qemu_opt_set(device, "fsdev", "v_synth", &error_abort);
                qemu_opt_set(device, "mount_tag", "v_synth", &error_abort);
                break;
            }
            case QEMU_OPTION_serial:
                add_device_config(DEV_SERIAL, optarg);
                default_serial = 0;
                if (strncmp(optarg, "mon:", 4) == 0) {
                    default_monitor = 0;
                }
                break;
            case QEMU_OPTION_watchdog:
                if (watchdog) {
                    error_report("only one watchdog option may be given");
                    return 1;
                }
                watchdog = optarg;
                break;
            case QEMU_OPTION_watchdog_action:
                if (select_watchdog_action(optarg) == -1) {
                    error_report("unknown -watchdog-action parameter");
                    exit(1);
                }
                break;
            case QEMU_OPTION_virtiocon:
                add_device_config(DEV_VIRTCON, optarg);
                default_virtcon = 0;
                if (strncmp(optarg, "mon:", 4) == 0) {
                    default_monitor = 0;
                }
                break;
            case QEMU_OPTION_parallel:
                add_device_config(DEV_PARALLEL, optarg);
                default_parallel = 0;
                if (strncmp(optarg, "mon:", 4) == 0) {
                    default_monitor = 0;
                }
                break;
            case QEMU_OPTION_debugcon:
                add_device_config(DEV_DEBUGCON, optarg);
                break;
            case QEMU_OPTION_loadvm:
                loadvm = optarg;
                break;
            case QEMU_OPTION_full_screen:
                full_screen = 1;
                break;
            case QEMU_OPTION_no_frame:
                no_frame = 1;
                break;
            case QEMU_OPTION_alt_grab:
                alt_grab = 1;
                break;
            case QEMU_OPTION_ctrl_grab:
                ctrl_grab = 1;
                break;
            case QEMU_OPTION_no_quit:
                no_quit = 1;
                break;
            case QEMU_OPTION_sdl:
#ifdef CONFIG_SDL
                display_type = DT_SDL;
                break;
#else
                error_report("SDL support is disabled");
                exit(1);
#endif
            case QEMU_OPTION_pidfile:
                pid_file = optarg;
                break;
            case QEMU_OPTION_win2k_hack:
                win2k_install_hack = 1;
                break;
            case QEMU_OPTION_rtc_td_hack: {
                static GlobalProperty slew_lost_ticks = {
                    .driver   = "mc146818rtc",
                    .property = "lost_tick_policy",
                    .value    = "slew",
                };

                qdev_prop_register_global(&slew_lost_ticks);
                break;
            }
            case QEMU_OPTION_acpitable:
                opts = qemu_opts_parse_noisily(qemu_find_opts("acpi"),
                                               optarg, true);
                if (!opts) {
                    exit(1);
                }
                acpi_table_add(opts, &error_fatal);
                break;
            case QEMU_OPTION_smbios:
                opts = qemu_opts_parse_noisily(qemu_find_opts("smbios"),
                                               optarg, false);
                if (!opts) {
                    exit(1);
                }
                smbios_entry_add(opts, &error_fatal);
                break;
            case QEMU_OPTION_fwcfg:
                opts = qemu_opts_parse_noisily(qemu_find_opts("fw_cfg"),
                                               optarg, true);
                if (opts == NULL) {
                    exit(1);
                }
                break;
            case QEMU_OPTION_enable_kvm:
                olist = qemu_find_opts("machine");
                qemu_opts_parse_noisily(olist, "accel=kvm", false);
                break;
            case QEMU_OPTION_enable_hax:
                olist = qemu_find_opts("machine");
                qemu_opts_parse_noisily(olist, "accel=hax", false);
                break;
            case QEMU_OPTION_M:
            case QEMU_OPTION_machine:
                olist = qemu_find_opts("machine");
                opts = qemu_opts_parse_noisily(olist, optarg, true);
                if (!opts) {
                    exit(1);
                }
                break;
             case QEMU_OPTION_no_kvm:
                olist = qemu_find_opts("machine");
                qemu_opts_parse_noisily(olist, "accel=tcg", false);
                break;
            case QEMU_OPTION_no_kvm_pit: {
                error_report("warning: ignoring deprecated option");
                break;
            }
            case QEMU_OPTION_no_kvm_pit_reinjection: {
                static GlobalProperty kvm_pit_lost_tick_policy = {
                    .driver   = "kvm-pit",
                    .property = "lost_tick_policy",
                    .value    = "discard",
                };

                error_report("warning: deprecated, replaced by "
                             "-global kvm-pit.lost_tick_policy=discard");
                qdev_prop_register_global(&kvm_pit_lost_tick_policy);
                break;
            }
            case QEMU_OPTION_usb:
                olist = qemu_find_opts("machine");
                qemu_opts_parse_noisily(olist, "usb=on", false);
                break;
            case QEMU_OPTION_usbdevice:
                olist = qemu_find_opts("machine");
                qemu_opts_parse_noisily(olist, "usb=on", false);
                add_device_config(DEV_USB, optarg);
                break;
            case QEMU_OPTION_device:
                if (!qemu_opts_parse_noisily(qemu_find_opts("device"),
                                             optarg, true)) {
                    exit(1);
                }
                break;
            case QEMU_OPTION_smp:
                if (!qemu_opts_parse_noisily(qemu_find_opts("smp-opts"),
                                             optarg, true)) {
                    exit(1);
                }
                break;
            case QEMU_OPTION_vnc:
                vnc_parse(optarg, &error_fatal);
                break;
            case QEMU_OPTION_no_acpi:
                acpi_enabled = 0;
                break;
            case QEMU_OPTION_no_hpet:
                no_hpet = 1;
                break;
            case QEMU_OPTION_balloon:
                if (balloon_parse(optarg) < 0) {
                    error_report("unknown -balloon argument %s", optarg);
                    exit(1);
                }
                break;
            case QEMU_OPTION_no_reboot:
                no_reboot = 1;
                break;
            case QEMU_OPTION_no_shutdown:
                no_shutdown = 1;
                break;
            case QEMU_OPTION_show_cursor:
                cursor_hide = 0;
                break;
            case QEMU_OPTION_uuid:
                if (qemu_uuid_parse(optarg, &qemu_uuid) < 0) {
                    error_report("failed to parse UUID string: wrong format");
                    exit(1);
                }
                qemu_uuid_set = true;
                break;
            case QEMU_OPTION_option_rom:
                if (nb_option_roms >= MAX_OPTION_ROMS) {
                    error_report("too many option ROMs");
                    exit(1);
                }
                opts = qemu_opts_parse_noisily(qemu_find_opts("option-rom"),
                                               optarg, true);
                if (!opts) {
                    exit(1);
                }
                option_rom[nb_option_roms].name = qemu_opt_get(opts, "romfile");
                option_rom[nb_option_roms].bootindex =
                    qemu_opt_get_number(opts, "bootindex", -1);
                if (!option_rom[nb_option_roms].name) {
                    error_report("Option ROM file is not specified");
                    exit(1);
                }
                nb_option_roms++;
                break;
            case QEMU_OPTION_semihosting:
                semihosting.enabled = true;
                semihosting.target = SEMIHOSTING_TARGET_AUTO;
                break;
            case QEMU_OPTION_semihosting_config:
                semihosting.enabled = true;
                opts = qemu_opts_parse_noisily(qemu_find_opts("semihosting-config"),
                                               optarg, false);
                if (opts != NULL) {
                    semihosting.enabled = qemu_opt_get_bool(opts, "enable",
                                                            true);
                    const char *target = qemu_opt_get(opts, "target");
                    if (target != NULL) {
                        if (strcmp("native", target) == 0) {
                            semihosting.target = SEMIHOSTING_TARGET_NATIVE;
                        } else if (strcmp("gdb", target) == 0) {
                            semihosting.target = SEMIHOSTING_TARGET_GDB;
                        } else  if (strcmp("auto", target) == 0) {
                            semihosting.target = SEMIHOSTING_TARGET_AUTO;
                        } else {
                            error_report("unsupported semihosting-config %s",
                                         optarg);
                            exit(1);
                        }
                    } else {
                        semihosting.target = SEMIHOSTING_TARGET_AUTO;
                    }
                    /* Set semihosting argument count and vector */
                    qemu_opt_foreach(opts, add_semihosting_arg,
                                     &semihosting, NULL);
                } else {
                    error_report("unsupported semihosting-config %s", optarg);
                    exit(1);
                }
                break;
            case QEMU_OPTION_tdf:
                error_report("warning: ignoring deprecated option");
                break;
            case QEMU_OPTION_name:
                opts = qemu_opts_parse_noisily(qemu_find_opts("name"),
                                               optarg, true);
                if (!opts) {
                    exit(1);
                }
                break;
            case QEMU_OPTION_prom_env:
                if (nb_prom_envs >= MAX_PROM_ENVS) {
                    error_report("too many prom variables");
                    exit(1);
                }
                prom_envs[nb_prom_envs] = optarg;
                nb_prom_envs++;
                break;
            case QEMU_OPTION_old_param:
                old_param = 1;
                break;
            case QEMU_OPTION_clock:
                /* Clock options no longer exist.  Keep this option for
                 * backward compatibility.
                 */
                break;
            case QEMU_OPTION_startdate:
                configure_rtc_date_offset(optarg, 1);
                break;
            case QEMU_OPTION_rtc:
                opts = qemu_opts_parse_noisily(qemu_find_opts("rtc"), optarg,
                                               false);
                if (!opts) {
                    exit(1);
                }
                configure_rtc(opts);
                break;
            case QEMU_OPTION_tb_size:
                tcg_tb_size = strtol(optarg, NULL, 0);
                if (tcg_tb_size < 0) {
                    tcg_tb_size = 0;
                }
                break;
            case QEMU_OPTION_icount:
                icount_opts = qemu_opts_parse_noisily(qemu_find_opts("icount"),
                                                      optarg, true);
                if (!icount_opts) {
                    exit(1);
                }
                break;
            case QEMU_OPTION_incoming:
                if (!incoming) {
                    runstate_set(RUN_STATE_INMIGRATE);
                }
                incoming = optarg;
                break;
            case QEMU_OPTION_only_migratable:
                only_migratable = 1;
                break;
            case QEMU_OPTION_nodefaults:
                has_defaults = 0;
                break;
            case QEMU_OPTION_xen_domid:
                if (!(xen_available())) {
                    error_report("Option not supported for this target");
                    exit(1);
                }
                xen_domid = atoi(optarg);
                break;
            case QEMU_OPTION_xen_create:
                if (!(xen_available())) {
                    error_report("Option not supported for this target");
                    exit(1);
                }
                xen_mode = XEN_CREATE;
                break;
            case QEMU_OPTION_xen_attach:
                if (!(xen_available())) {
                    error_report("Option not supported for this target");
                    exit(1);
                }
                xen_mode = XEN_ATTACH;
                break;
            case QEMU_OPTION_trace:
                g_free(trace_file);
                trace_file = trace_opt_parse(optarg);
                break;
            case QEMU_OPTION_readconfig:
                {
                    int ret = qemu_read_config_file(optarg);
                    if (ret < 0) {
                        error_report("read config %s: %s", optarg,
                                     strerror(-ret));
                        exit(1);
                    }
                    break;
                }
            case QEMU_OPTION_spice:
                olist = qemu_find_opts("spice");
                if (!olist) {
                    error_report("spice support is disabled");
                    exit(1);
                }
                opts = qemu_opts_parse_noisily(olist, optarg, false);
                if (!opts) {
                    exit(1);
                }
                display_remote++;
                break;
            case QEMU_OPTION_writeconfig:
                {
                    FILE *fp;
                    if (strcmp(optarg, "-") == 0) {
                        fp = stdout;
                    } else {
                        fp = fopen(optarg, "w");
                        if (fp == NULL) {
                            error_report("open %s: %s", optarg,
                                         strerror(errno));
                            exit(1);
                        }
                    }
                    qemu_config_write(fp);
                    if (fp != stdout) {
                        fclose(fp);
                    }
                    break;
                }
            case QEMU_OPTION_qtest:
                qtest_chrdev = optarg;
                break;
            case QEMU_OPTION_qtest_log:
                qtest_log = optarg;
                break;
            case QEMU_OPTION_sandbox:
                opts = qemu_opts_parse_noisily(qemu_find_opts("sandbox"),
                                               optarg, true);
                if (!opts) {
                    exit(1);
                }
                break;
            case QEMU_OPTION_add_fd:
#ifndef _WIN32
                opts = qemu_opts_parse_noisily(qemu_find_opts("add-fd"),
                                               optarg, false);
                if (!opts) {
                    exit(1);
                }
#else
                error_report("File descriptor passing is disabled on this "
                             "platform");
                exit(1);
#endif
                break;
            case QEMU_OPTION_object:
                opts = qemu_opts_parse_noisily(qemu_find_opts("object"),
                                               optarg, true);
                if (!opts) {
                    exit(1);
                }
                break;
            case QEMU_OPTION_realtime:
                opts = qemu_opts_parse_noisily(qemu_find_opts("realtime"),
                                               optarg, false);
                if (!opts) {
                    exit(1);
                }
                enable_mlock = qemu_opt_get_bool(opts, "mlock", true);
                break;
            case QEMU_OPTION_msg:
                opts = qemu_opts_parse_noisily(qemu_find_opts("msg"), optarg,
                                               false);
                if (!opts) {
                    exit(1);
                }
                configure_msg(opts);
                break;
            case QEMU_OPTION_dump_vmstate:
                if (vmstate_dump_file) {
                    error_report("only one '-dump-vmstate' "
                                 "option may be given");
                    exit(1);
                }
                vmstate_dump_file = fopen(optarg, "w");
                if (vmstate_dump_file == NULL) {
                    error_report("open %s: %s", optarg, strerror(errno));
                    exit(1);
                }
                break;
#if defined(CONFIG_LLVM)
            case QEMU_OPTION_execute_llvm:
                if (!has_llvm_engine) {
                    fprintf(stderr, "Cannot execute un LLVM mode (S2E mode present or LLVM mode missing)\n");
                    exit(1);
                }
                generate_llvm = 1;
                execute_llvm = 1;
                break;
            case QEMU_OPTION_generate_llvm:
                if (!has_llvm_engine) {
                    fprintf(stderr, "Cannot execute un LLVM mode (S2E mode present or LLVM mode missing)\n");
                    exit(1);
                }
                generate_llvm = 1;
                break;
#endif
            case QEMU_OPTION_replay:
                display_type = DT_NONE;
                replay_name = optarg;
                break;
            case QEMU_OPTION_pandalog:
                pandalog = 1;
                pandalog_open(optarg, "w");
                printf ("pandalogging to [%s]\n", optarg);
                break;
            case QEMU_OPTION_record_from:
                record_name = optarg;
	            break;
            case QEMU_OPTION_panda_arg:
                if(!panda_add_arg(optarg, strlen(optarg))) {
                    fprintf(stderr, "WARN: Couldn't add PANDA arg '%s': argument too long,\n", optarg);
                }
                break;
            case QEMU_OPTION_panda_plugin:
                panda_plugin_files[nb_panda_plugins] = optarg;
                panda_plugin_names[nb_panda_plugins] = NULL;
                nb_panda_plugins++;
                break;
            case QEMU_OPTION_panda_plugins:
                {
                    char *new_optarg = strdup(optarg);
                    char *plugin_start = new_optarg;
                    char *plugin_end = new_optarg;

                    while (plugin_end != NULL) {
                        plugin_end = strchr(plugin_start, ';');
                        if (plugin_end != NULL) *plugin_end = '\0';

                        char *opt_list;
                        if ((opt_list = strchr(plugin_start, ':'))) {
                            char arg_str[255];
                            *opt_list = '\0';
                            opt_list++;

                            char *opt_start = opt_list, *opt_end = opt_list;
                            while (opt_end != NULL) {
                                opt_end = strchr(opt_start, ',');
                                if (opt_end != NULL) *opt_end = '\0';

                                snprintf(arg_str, 255, "%s:%s", plugin_start, opt_start);
                                if (panda_add_arg(arg_str, strlen(arg_str))) // copies arg
                                    printf("Adding PANDA arg %s.\n", arg_str);
                                else
                                    fprintf(stderr, "WARN: Couldn't add PANDA arg '%s': argument too long,\n", arg_str);

                                opt_start = opt_end + 1;
                            }
                        }

                        if (0 == strcmp("general", plugin_start)) {
                            // not really a plugin -- just used to collect general panda args
                        }
                        else {                        
                            char *plugin_path = panda_plugin_path((const char *) plugin_start);
                            panda_plugin_files[nb_panda_plugins] = plugin_path;
                            panda_plugin_names[nb_panda_plugins] = strdup(plugin_start);
                            nb_panda_plugins++;
                        }

                        plugin_start = plugin_end + 1;
                    }
                    free(new_optarg);
                    break;
                }
            case QEMU_OPTION_panda_os_name:
            {
                char *os_name = strdup(optarg);
                // NB: this will complain if we provide an os name that panda doesnt know about
                panda_set_os_name(os_name);
                break;
            }
            default:
                os_parse_cmd_args(popt->index, optarg);
            }
        }
    }
    /*
     * Clear error location left behind by the loop.
     * Best done right after the loop.  Do not insert code here!
     */
    loc_set_none();

    // Now that all arguments are available, we can load plugins
    int pp_idx;
    for (pp_idx = 0; pp_idx < nb_panda_plugins; pp_idx++) {
      if(!panda_load_plugin(panda_plugin_files[pp_idx], panda_plugin_names[pp_idx])) {
          fprintf(stderr, "FAIL: Unable to load plugin `%s'\n", panda_plugin_files[pp_idx]);
          abort();
      }
    }

    // This is to support having a help option in the plugins. If
    // someone asked for help on a plugin, we don't want to start
    // anything else.
    if (panda_abort_requested)
        exit(0);

    replay_configure(icount_opts);

    machine_class = select_machine();

    set_memory_options(&ram_slots, &maxram_size, machine_class);

    os_daemonize();

    if (pid_file && qemu_create_pidfile(pid_file) != 0) {
        error_report("could not acquire pid file: %s", strerror(errno));
        exit(1);
    }

    if (qemu_init_main_loop(&main_loop_err)) {
        error_report_err(main_loop_err);
        exit(1);
    }

    if (qemu_opts_foreach(qemu_find_opts("sandbox"),
                          parse_sandbox, NULL, NULL)) {
        exit(1);
    }

    if (qemu_opts_foreach(qemu_find_opts("name"),
                          parse_name, NULL, NULL)) {
        exit(1);
    }

#ifndef _WIN32
    if (qemu_opts_foreach(qemu_find_opts("add-fd"),
                          parse_add_fd, NULL, NULL)) {
        exit(1);
    }

    if (qemu_opts_foreach(qemu_find_opts("add-fd"),
                          cleanup_add_fd, NULL, NULL)) {
        exit(1);
    }
#endif

    current_machine = MACHINE(object_new(object_class_get_name(
                          OBJECT_CLASS(machine_class))));
    if (machine_help_func(qemu_get_machine_opts(), current_machine)) {
        exit(0);
    }
    object_property_add_child(object_get_root(), "machine",
                              OBJECT(current_machine), &error_abort);

    if (machine_class->minimum_page_bits) {
        if (!set_preferred_target_page_bits(machine_class->minimum_page_bits)) {
            /* This would be a board error: specifying a minimum smaller than
             * a target's compile-time fixed setting.
             */
            g_assert_not_reached();
        }
    }

    cpu_exec_init_all();

    if (machine_class->hw_version) {
        qemu_set_hw_version(machine_class->hw_version);
    }

    if (cpu_model && is_help_option(cpu_model)) {
        list_cpus(stdout, &fprintf, cpu_model);
        exit(0);
    }

    if (!trace_init_backends()) {
        exit(1);
    }
    trace_init_file(trace_file);

    /* Open the logfile at this point and set the log mask if necessary.
     */
    if (log_file) {
        qemu_set_log_filename(log_file, &error_fatal);
    }

    if (log_mask) {
        int mask;
        mask = qemu_str_to_log_mask(log_mask);
        if (!mask) {
            qemu_print_log_usage(stdout);
            exit(1);
        }
        qemu_set_log(mask);
    } else {
        qemu_set_log(0);
    }

    /* If no data_dir is specified then try to find it relative to the
       executable path.  */
    if (data_dir_idx < ARRAY_SIZE(data_dir)) {
        data_dir[data_dir_idx] = os_find_datadir();
        if (data_dir[data_dir_idx] != NULL) {
            data_dir_idx++;
        }
    }
    /* If all else fails use the install path specified when building. */
    if (data_dir_idx < ARRAY_SIZE(data_dir)) {
        data_dir[data_dir_idx++] = CONFIG_QEMU_DATADIR;
    }

#if defined(CONFIG_LLVM)
    if (generate_llvm || execute_llvm){
        if (tcg_llvm_ctx == NULL){
            tcg_llvm_ctx = tcg_llvm_initialize();
        }
    }
#endif

    /* -L help lists the data directories and exits. */
    if (list_data_dirs) {
        for (i = 0; i < data_dir_idx; i++) {
            printf("%s\n", data_dir[i]);
        }
        exit(0);
    }

    smp_parse(qemu_opts_find(qemu_find_opts("smp-opts"), NULL));

    machine_class->max_cpus = machine_class->max_cpus ?: 1; /* Default to UP */
    if (max_cpus > machine_class->max_cpus) {
        error_report("Number of SMP CPUs requested (%d) exceeds max CPUs "
                     "supported by machine '%s' (%d)", max_cpus,
                     machine_class->name, machine_class->max_cpus);
        exit(1);
    }

    /*
     * Get the default machine options from the machine if it is not already
     * specified either by the configuration file or by the command line.
     */
    if (machine_class->default_machine_opts) {
        qemu_opts_set_defaults(qemu_find_opts("machine"),
                               machine_class->default_machine_opts, 0);
    }

    qemu_opts_foreach(qemu_find_opts("device"),
                      default_driver_check, NULL, NULL);
    qemu_opts_foreach(qemu_find_opts("global"),
                      default_driver_check, NULL, NULL);

    if (!vga_model && !default_vga) {
        vga_interface_type = VGA_DEVICE;
    }
    if (!has_defaults || machine_class->no_serial) {
        default_serial = 0;
    }
    if (!has_defaults || machine_class->no_parallel) {
        default_parallel = 0;
    }
    if (!has_defaults || !machine_class->use_virtcon) {
        default_virtcon = 0;
    }
    if (!has_defaults || !machine_class->use_sclp) {
        default_sclp = 0;
    }
    if (!has_defaults || machine_class->no_floppy) {
        default_floppy = 0;
    }
    if (!has_defaults || machine_class->no_cdrom) {
        default_cdrom = 0;
    }
    if (!has_defaults || machine_class->no_sdcard) {
        default_sdcard = 0;
    }
    if (!has_defaults) {
        default_monitor = 0;
        default_net = 0;
        default_vga = 0;
    }

    if (is_daemonized()) {
        /* According to documentation and historically, -nographic redirects
         * serial port, parallel port and monitor to stdio, which does not work
         * with -daemonize.  We can redirect these to null instead, but since
         * -nographic is legacy, let's just error out.
         * We disallow -nographic only if all other ports are not redirected
         * explicitly, to not break existing legacy setups which uses
         * -nographic _and_ redirects all ports explicitly - this is valid
         * usage, -nographic is just a no-op in this case.
         */
        if (nographic
            && (default_parallel || default_serial
                || default_monitor || default_virtcon)) {
            error_report("-nographic cannot be used with -daemonize");
            exit(1);
        }
#ifdef CONFIG_CURSES
        if (display_type == DT_CURSES) {
            error_report("curses display cannot be used with -daemonize");
            exit(1);
        }
#endif
    }

    if (nographic) {
        if (default_parallel)
            add_device_config(DEV_PARALLEL, "null");
        if (default_serial && default_monitor) {
            add_device_config(DEV_SERIAL, "mon:stdio");
        } else if (default_virtcon && default_monitor) {
            add_device_config(DEV_VIRTCON, "mon:stdio");
        } else if (default_sclp && default_monitor) {
            add_device_config(DEV_SCLP, "mon:stdio");
        } else {
            if (default_serial)
                add_device_config(DEV_SERIAL, "stdio");
            if (default_virtcon)
                add_device_config(DEV_VIRTCON, "stdio");
            if (default_sclp) {
                add_device_config(DEV_SCLP, "stdio");
            }
            if (default_monitor)
                monitor_parse("stdio", "readline", false);
        }
    } else {
        if (default_serial)
            add_device_config(DEV_SERIAL, "vc:80Cx24C");
        if (default_parallel)
            add_device_config(DEV_PARALLEL, "vc:80Cx24C");
        if (default_monitor)
            monitor_parse("vc:80Cx24C", "readline", false);
        if (default_virtcon)
            add_device_config(DEV_VIRTCON, "vc:80Cx24C");
        if (default_sclp) {
            add_device_config(DEV_SCLP, "vc:80Cx24C");
        }
    }

#if defined(CONFIG_VNC)
    if (!QTAILQ_EMPTY(&(qemu_find_opts("vnc")->head))) {
        display_remote++;
    }
#endif
    if (display_type == DT_DEFAULT && !display_remote) {
#if defined(CONFIG_GTK)
        display_type = DT_GTK;
#elif defined(CONFIG_SDL)
        display_type = DT_SDL;
#elif defined(CONFIG_COCOA)
        display_type = DT_COCOA;
#elif defined(CONFIG_VNC)
        vnc_parse("localhost:0,to=99,id=default", &error_abort);
#else
        display_type = DT_NONE;
#endif
    }

    if ((no_frame || alt_grab || ctrl_grab) && display_type != DT_SDL) {
        error_report("-no-frame, -alt-grab and -ctrl-grab are only valid "
                     "for SDL, ignoring option");
    }
    if (no_quit && (display_type != DT_GTK && display_type != DT_SDL)) {
        error_report("-no-quit is only valid for GTK and SDL, "
                     "ignoring option");
    }

    if (display_type == DT_GTK) {
        early_gtk_display_init(request_opengl);
    }

    if (display_type == DT_SDL) {
        sdl_display_early_init(request_opengl);
    }

    qemu_console_early_init();

    if (request_opengl == 1 && display_opengl == 0) {
#if defined(CONFIG_OPENGL)
        error_report("OpenGL is not supported by the display");
#else
        error_report("OpenGL support is disabled");
#endif
        exit(1);
    }

    page_size_init();
    socket_init();

    if (qemu_opts_foreach(qemu_find_opts("object"),
                          user_creatable_add_opts_foreach,
                          object_create_initial, NULL)) {
        exit(1);
    }

    if (qemu_opts_foreach(qemu_find_opts("chardev"),
                          chardev_init_func, NULL, NULL)) {
        exit(1);
    }

#ifdef CONFIG_VIRTFS
    if (qemu_opts_foreach(qemu_find_opts("fsdev"),
                          fsdev_init_func, NULL, NULL)) {
        exit(1);
    }
#endif

    if (qemu_opts_foreach(qemu_find_opts("device"),
                          device_help_func, NULL, NULL)) {
        exit(0);
    }

    machine_opts = qemu_get_machine_opts();
    if (qemu_opt_foreach(machine_opts, machine_set_property, current_machine,
                         NULL)) {
        object_unref(OBJECT(current_machine));
        exit(1);
    }

    configure_accelerator(current_machine);

    if (qtest_chrdev) {
        qtest_init(qtest_chrdev, qtest_log, &error_fatal);
    }

    machine_opts = qemu_get_machine_opts();
    kernel_filename = qemu_opt_get(machine_opts, "kernel");
    initrd_filename = qemu_opt_get(machine_opts, "initrd");
    kernel_cmdline = qemu_opt_get(machine_opts, "append");
    bios_name = qemu_opt_get(machine_opts, "firmware");

    opts = qemu_opts_find(qemu_find_opts("boot-opts"), NULL);
    if (opts) {
        boot_order = qemu_opt_get(opts, "order");
        if (boot_order) {
            validate_bootdevices(boot_order, &error_fatal);
        }

        boot_once = qemu_opt_get(opts, "once");
        if (boot_once) {
            validate_bootdevices(boot_once, &error_fatal);
        }

        boot_menu = qemu_opt_get_bool(opts, "menu", boot_menu);
        boot_strict = qemu_opt_get_bool(opts, "strict", false);
    }

    if (!boot_order) {
        boot_order = machine_class->default_boot_order;
    }

    if (!kernel_cmdline) {
        kernel_cmdline = "";
        current_machine->kernel_cmdline = (char *)kernel_cmdline;
    }

    linux_boot = (kernel_filename != NULL);

    if (!linux_boot && *kernel_cmdline != '\0') {
        error_report("-append only allowed with -kernel option");
        exit(1);
    }

    if (!linux_boot && initrd_filename != NULL) {
        error_report("-initrd only allowed with -kernel option");
        exit(1);
    }

    if (semihosting_enabled() && !semihosting_get_argc() && kernel_filename) {
        /* fall back to the -kernel/-append */
        semihosting_arg_fallback(kernel_filename, kernel_cmdline);
    }

    os_set_line_buffering();

    /* spice needs the timers to be initialized by this point */
    qemu_spice_init();

    cpu_ticks_init();
    if (icount_opts) {
        if (!tcg_enabled()) {
            error_report("-icount is not allowed with hardware virtualization");
            exit(1);
        }
        configure_icount(icount_opts, &error_abort);
        qemu_opts_del(icount_opts);
    }

    if (default_net) {
        QemuOptsList *net = qemu_find_opts("net");
        qemu_opts_set(net, NULL, "type", "nic", &error_abort);
#ifdef CONFIG_SLIRP
        qemu_opts_set(net, NULL, "type", "user", &error_abort);
#endif
    }

    colo_info_init();

    if (net_init_clients() < 0) {
        exit(1);
    }

    if (qemu_opts_foreach(qemu_find_opts("object"),
                          user_creatable_add_opts_foreach,
                          object_create_delayed, NULL)) {
        exit(1);
    }

#ifdef CONFIG_TPM
    if (tpm_init() < 0) {
        exit(1);
    }
#endif

    /* init the bluetooth world */
    if (foreach_device_config(DEV_BT, bt_parse))
        exit(1);

    if (!xen_enabled()) {
        /* On 32-bit hosts, QEMU is limited by virtual address space */
        if (ram_size > (2047 << 20) && HOST_LONG_BITS == 32) {
            error_report("at most 2047 MB RAM can be simulated");
            exit(1);
        }
    }

    blk_mig_init();
    ram_mig_init();

    /* If the currently selected machine wishes to override the units-per-bus
     * property of its default HBA interface type, do so now. */
    if (machine_class->units_per_default_bus) {
        override_max_devs(machine_class->block_default_type,
                          machine_class->units_per_default_bus);
    }

    /* open the virtual block devices */
    if (snapshot || replay_mode != REPLAY_MODE_NONE) {
        qemu_opts_foreach(qemu_find_opts("drive"), drive_enable_snapshot,
                          NULL, NULL);
    }
    if (qemu_opts_foreach(qemu_find_opts("drive"), drive_init_func,
                          &machine_class->block_default_type, NULL)) {
        exit(1);
    }

    default_drive(default_cdrom, snapshot, machine_class->block_default_type, 2,
                  CDROM_OPTS);
    default_drive(default_floppy, snapshot, IF_FLOPPY, 0, FD_OPTS);
    default_drive(default_sdcard, snapshot, IF_SD, 0, SD_OPTS);

    parse_numa_opts(machine_class);

    if (qemu_opts_foreach(qemu_find_opts("mon"),
                          mon_init_func, NULL, NULL)) {
        exit(1);
    }

    if (foreach_device_config(DEV_SERIAL, serial_parse) < 0)
        exit(1);
    if (foreach_device_config(DEV_PARALLEL, parallel_parse) < 0)
        exit(1);
    if (foreach_device_config(DEV_VIRTCON, virtcon_parse) < 0)
        exit(1);
    if (foreach_device_config(DEV_SCLP, sclp_parse) < 0) {
        exit(1);
    }
    if (foreach_device_config(DEV_DEBUGCON, debugcon_parse) < 0)
        exit(1);

    /* If no default VGA is requested, the default is "none".  */
    if (default_vga) {
        if (machine_class->default_display) {
            vga_model = machine_class->default_display;
        } else if (vga_interface_available(VGA_CIRRUS)) {
            vga_model = "cirrus";
        } else if (vga_interface_available(VGA_STD)) {
            vga_model = "std";
        }
    }
    if (vga_model) {
        select_vgahw(vga_model);
    }

    if (watchdog) {
        i = select_watchdog(watchdog);
        if (i > 0)
            exit (i == 1 ? 1 : 0);
    }

    machine_register_compat_props(current_machine);

    qemu_opts_foreach(qemu_find_opts("global"),
                      global_init_func, NULL, NULL);

    /* This checkpoint is required by replay to separate prior clock
       reading from the other reads, because timer polling functions query
       clock values from the log. */
    replay_checkpoint(CHECKPOINT_INIT);
    qdev_machine_init();

    current_machine->ram_size = ram_size;
    current_machine->maxram_size = maxram_size;
    current_machine->ram_slots = ram_slots;
    current_machine->boot_order = boot_order;
    current_machine->cpu_model = cpu_model;

    machine_class->init(current_machine);

    realtime_init();

    audio_init();

    cpu_synchronize_all_post_init();

    if (hax_enabled()) {
        hax_sync_vcpus();
    }

    if (qemu_opts_foreach(qemu_find_opts("fw_cfg"),
                          parse_fw_cfg, fw_cfg_find(), NULL) != 0) {
        exit(1);
    }

    /* init USB devices */
    if (machine_usb(current_machine)) {
        if (foreach_device_config(DEV_USB, usb_parse) < 0)
            exit(1);
    }

    /* Check if IGD GFX passthrough. */
    igd_gfx_passthru();

    /* init generic devices */
    rom_set_order_override(FW_CFG_ORDER_OVERRIDE_DEVICE);
    if (qemu_opts_foreach(qemu_find_opts("device"),
                          device_init_func, NULL, NULL)) {
        exit(1);
    }

    numa_post_machine_init();

    rom_reset_order_override();

    /* Did we create any drives that we failed to create a device for? */
    drive_check_orphaned();

    /* Don't warn about the default network setup that you get if
     * no command line -net or -netdev options are specified. There
     * are two cases that we would otherwise complain about:
     * (1) board doesn't support a NIC but the implicit "-net nic"
     * requested one
     * (2) CONFIG_SLIRP not set, in which case the implicit "-net nic"
     * sets up a nic that isn't connected to anything.
     */
    if (!default_net) {
        net_check_clients();
    }


    if (boot_once) {
        qemu_boot_set(boot_once, &error_fatal);
        qemu_register_reset(restore_boot_order, g_strdup(boot_order));
    }

    ds = init_displaystate();

    /* init local displays */
    switch (display_type) {
    case DT_CURSES:
        curses_display_init(ds, full_screen);
        break;
    case DT_SDL:
        sdl_display_init(ds, full_screen, no_frame);
        break;
    case DT_COCOA:
        cocoa_display_init(ds, full_screen);
        break;
    case DT_GTK:
        gtk_display_init(ds, full_screen, grab_on_hover);
        break;
    default:
        break;
    }

    /* must be after terminal init, SDL library changes signal handlers */
    os_setup_signal_handling();

    /* init remote displays */
#ifdef CONFIG_VNC
    qemu_opts_foreach(qemu_find_opts("vnc"),
                      vnc_init_func, NULL, NULL);
#endif

    if (using_spice) {
        qemu_spice_display_init();
    }

    if (foreach_device_config(DEV_GDB, gdbserver_start) < 0) {
        exit(1);
    }

    qdev_machine_creation_done();

    /* TODO: once all bus devices are qdevified, this should be done
     * when bus is created by qdev.c */
    qemu_register_reset(qbus_reset_all_fn, sysbus_get_default());
    qemu_run_machine_init_done_notifiers();

    if (rom_check_and_register_reset() != 0) {
        error_report("rom check and register reset failed");
        exit(1);
    }

    replay_start();

    /* This checkpoint is required by replay to separate prior clock
       reading from the other reads, because timer polling functions query
       clock values from the log. */
    replay_checkpoint(CHECKPOINT_RESET);
    qemu_system_reset(VMRESET_SILENT);
    register_global_state();

    if (replay_name) {
        // rr: check for begin/end record/replay
        sigset_t blockset, oldset;

        //block signals
        sigprocmask(SIG_BLOCK, &blockset, &oldset);
        if (0 != rr_do_begin_replay(replay_name, first_cpu)){
            printf("Failed to start replay\n");
            exit(1);
        }
        // ru: qemu_quit_timers() defined by PANDA team to stop timers
        qemu_rr_quit_timers();

        //unblock signals
        sigprocmask(SIG_SETMASK, &oldset, NULL);
    }

<<<<<<< HEAD
    if (replay_mode != REPLAY_MODE_NONE) {
        replay_vmstate_init();
    } else if (loadvm) {
=======
    if(record_name){
        Error *err;
        char snap_name[256];
        char rec_name[256];
        // None of QEMU's built-in parsers seem to be able to do something this simple
        int s_i = 0;
        int r_i = 0;
        int full_i = 0;

        while(record_name[full_i] != '\0'){
            if (':' == record_name[full_i]){
                snap_name[s_i] = '\0';
                s_i = -1;
                full_i++;
                continue;
            }
            if (s_i < 0){
                rec_name[r_i++] = record_name[full_i++];
            } else {
                snap_name[s_i++] = record_name[full_i++];
            }
            if (s_i >= 256 || r_i >= 256){
                // BAIL BAIL BAIL
                fprintf(stderr,"snapshots and recordings must have names no longer than 256 characters\n");
                exit(1);
            }
            rec_name[r_i] = '\0';
        }
        qmp_begin_record_from(snap_name,rec_name, &err);
    }

    if (loadvm) {
>>>>>>> 5f8fc4c8
        if (load_vmstate(loadvm) < 0) {
            autostart = 0;
        }
    }

    qdev_prop_check_globals();
    if (vmstate_dump_file) {
        /* dump and exit */
        dump_vmstate_json_to_file(vmstate_dump_file);
        return 0;
    }

    if (incoming) {
        Error *local_err = NULL;
        qemu_start_incoming_migration(incoming, &local_err);
        if (local_err) {
            error_reportf_err(local_err, "-incoming %s: ", incoming);
            exit(1);
        }
    } else if (autostart) {
        vm_start();
    }

    os_setup_post();

    panda_in_main_loop = 1;
    main_loop();
    panda_in_main_loop = 0;

    replay_disable_events();
    iothread_stop_all();

    bdrv_close_all();
    panda_cleanup();

    pause_all_vcpus();
    res_free();

    /* vhost-user must be cleaned up before chardevs.  */
    net_cleanup();
    audio_cleanup();
    monitor_cleanup();
    qemu_chr_cleanup();

#ifdef CONFIG_LLVM
    if (generate_llvm || execute_llvm){
        tcg_llvm_cleanup();
    }
#endif

    return 0;
}<|MERGE_RESOLUTION|>--- conflicted
+++ resolved
@@ -4835,12 +4835,7 @@
         sigprocmask(SIG_SETMASK, &oldset, NULL);
     }
 
-<<<<<<< HEAD
-    if (replay_mode != REPLAY_MODE_NONE) {
-        replay_vmstate_init();
-    } else if (loadvm) {
-=======
-    if(record_name){
+    if (record_name) {
         Error *err;
         char snap_name[256];
         char rec_name[256];
@@ -4871,8 +4866,9 @@
         qmp_begin_record_from(snap_name,rec_name, &err);
     }
 
-    if (loadvm) {
->>>>>>> 5f8fc4c8
+    if (replay_mode != REPLAY_MODE_NONE) {
+        replay_vmstate_init();
+    } else if (loadvm) {
         if (load_vmstate(loadvm) < 0) {
             autostart = 0;
         }
